--- conflicted
+++ resolved
@@ -39,11 +39,8 @@
 
 import static org.opensearch.core.xcontent.XContentParserUtils.ensureExpectedToken;
 import static org.opensearch.flowframework.common.CommonValue.PROVISION_WORKFLOW;
-<<<<<<< HEAD
 import static org.opensearch.flowframework.common.CommonValue.REPROVISION_WORKFLOW;
-=======
 import static org.opensearch.flowframework.common.CommonValue.UPDATE_WORKFLOW_FIELDS;
->>>>>>> f3a9e996
 import static org.opensearch.flowframework.common.CommonValue.USE_CASE;
 import static org.opensearch.flowframework.common.CommonValue.VALIDATION;
 import static org.opensearch.flowframework.common.CommonValue.WORKFLOW_ID;
@@ -88,11 +85,8 @@
         String workflowId = request.param(WORKFLOW_ID);
         String[] validation = request.paramAsStringArray(VALIDATION, new String[] { "all" });
         boolean provision = request.paramAsBoolean(PROVISION_WORKFLOW, false);
-<<<<<<< HEAD
         boolean reprovision = request.paramAsBoolean(REPROVISION_WORKFLOW, false);
-=======
         boolean updateFields = request.paramAsBoolean(UPDATE_WORKFLOW_FIELDS, false);
->>>>>>> f3a9e996
         String useCase = request.param(USE_CASE);
 
         // If provisioning, consume all other params and pass to provision transport action
