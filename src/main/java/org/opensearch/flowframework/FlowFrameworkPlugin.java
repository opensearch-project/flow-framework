--- conflicted
+++ resolved
@@ -16,11 +16,8 @@
 import org.opensearch.core.xcontent.NamedXContentRegistry;
 import org.opensearch.env.Environment;
 import org.opensearch.env.NodeEnvironment;
-<<<<<<< HEAD
+import org.opensearch.flowframework.workflow.CreateIndex.CreateIndexStep;
 import org.opensearch.flowframework.workflow.CreateIngestPipelineStep;
-=======
-import org.opensearch.flowframework.workflow.CreateIndex.CreateIndexStep;
->>>>>>> a97b7d0f
 import org.opensearch.plugins.Plugin;
 import org.opensearch.repositories.RepositoriesService;
 import org.opensearch.script.ScriptService;
@@ -52,13 +49,8 @@
         Supplier<RepositoriesService> repositoriesServiceSupplier
     ) {
         this.client = client;
-<<<<<<< HEAD
         CreateIngestPipelineStep createIngestPipelineStep = new CreateIngestPipelineStep(client);
-
-        return ImmutableList.of(createIngestPipelineStep);
-=======
         CreateIndexStep createIndexStep = new CreateIndexStep(client);
-        return ImmutableList.of(createIndexStep);
->>>>>>> a97b7d0f
+        return ImmutableList.of(createIngestPipelineStep, createIndexStep);
     }
 }