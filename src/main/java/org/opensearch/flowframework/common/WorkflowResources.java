/*
 * Copyright OpenSearch Contributors
 * SPDX-License-Identifier: Apache-2.0
 *
 * The OpenSearch Contributors require contributions made to
 * this file be licensed under the Apache-2.0 license or a
 * compatible open source license.
 */
package org.opensearch.flowframework.common;

import org.apache.logging.log4j.LogManager;
import org.apache.logging.log4j.Logger;
import org.opensearch.core.rest.RestStatus;
import org.opensearch.flowframework.exception.FlowFrameworkException;
import org.opensearch.flowframework.workflow.CreateConnectorStep;
import org.opensearch.flowframework.workflow.CreateIndexStep;
import org.opensearch.flowframework.workflow.CreateIngestPipelineStep;
import org.opensearch.flowframework.workflow.CreateSearchPipelineStep;
import org.opensearch.flowframework.workflow.DeleteAgentStep;
import org.opensearch.flowframework.workflow.DeleteConnectorStep;
import org.opensearch.flowframework.workflow.DeleteIndexStep;
import org.opensearch.flowframework.workflow.DeleteIngestPipelineStep;
import org.opensearch.flowframework.workflow.DeleteModelStep;
import org.opensearch.flowframework.workflow.DeleteSearchPipelineStep;
import org.opensearch.flowframework.workflow.DeployModelStep;
import org.opensearch.flowframework.workflow.NoOpStep;
import org.opensearch.flowframework.workflow.RegisterAgentStep;
import org.opensearch.flowframework.workflow.RegisterLocalCustomModelStep;
import org.opensearch.flowframework.workflow.RegisterLocalPretrainedModelStep;
import org.opensearch.flowframework.workflow.RegisterLocalSparseEncodingModelStep;
import org.opensearch.flowframework.workflow.RegisterModelGroupStep;
import org.opensearch.flowframework.workflow.RegisterRemoteModelStep;
import org.opensearch.flowframework.workflow.UndeployModelStep;
import org.opensearch.flowframework.workflow.UpdateIndexStep;
import org.opensearch.flowframework.workflow.UpdateIngestPipelineStep;
import org.opensearch.flowframework.workflow.UpdateSearchPipelineStep;

import java.util.Set;
import java.util.stream.Collectors;
import java.util.stream.Stream;

/**
 * Enum encapsulating the different step names and the resources they create
 */
public enum WorkflowResources {

    /** Workflow steps for creating/deleting a connector and associated created resource */
    CREATE_CONNECTOR(CreateConnectorStep.NAME, WorkflowResources.CONNECTOR_ID, DeleteConnectorStep.NAME, null),
    /** Workflow steps for registering/deleting a remote model and associated created resource */
    REGISTER_REMOTE_MODEL(RegisterRemoteModelStep.NAME, WorkflowResources.MODEL_ID, DeleteModelStep.NAME, null),
    /** Workflow steps for registering/deleting a local model and associated created resource */
    REGISTER_LOCAL_MODEL(RegisterLocalCustomModelStep.NAME, WorkflowResources.MODEL_ID, DeleteModelStep.NAME, null),
    /** Workflow steps for registering/deleting a local sparse encoding model and associated created resource */
    REGISTER_LOCAL_SPARSE_ENCODING_MODEL(RegisterLocalSparseEncodingModelStep.NAME, WorkflowResources.MODEL_ID, DeleteModelStep.NAME, null),
    /** Workflow steps for registering/deleting a local OpenSearch provided pretrained model and associated created resource */
    REGISTER_LOCAL_PRETRAINED_MODEL(RegisterLocalPretrainedModelStep.NAME, WorkflowResources.MODEL_ID, DeleteModelStep.NAME, null),
    /** Workflow steps for registering/deleting a model group and associated created resource */
    REGISTER_MODEL_GROUP(RegisterModelGroupStep.NAME, WorkflowResources.MODEL_GROUP_ID, NoOpStep.NAME, null),
    /** Workflow steps for deploying/undeploying a model and associated created resource */
    DEPLOY_MODEL(DeployModelStep.NAME, WorkflowResources.MODEL_ID, UndeployModelStep.NAME, null),
    /** Workflow steps for creating an ingest-pipeline and associated created resource */
<<<<<<< HEAD
    CREATE_INGEST_PIPELINE(CreateIngestPipelineStep.NAME, WorkflowResources.PIPELINE_ID, null, UpdateIngestPipelineStep.NAME), // TODO
                                                                                                                               // delete
                                                                                                                               // step
    /** Workflow steps for creating an ingest-pipeline and associated created resource */
    CREATE_SEARCH_PIPELINE(CreateSearchPipelineStep.NAME, WorkflowResources.PIPELINE_ID, null, UpdateSearchPipelineStep.NAME), // TODO
                                                                                                                               // delete
                                                                                                                               // step
    /** Workflow steps for creating an index and associated created resource */
    CREATE_INDEX(CreateIndexStep.NAME, WorkflowResources.INDEX_NAME, NoOpStep.NAME, UpdateIndexStep.NAME),
=======
    CREATE_INGEST_PIPELINE(CreateIngestPipelineStep.NAME, WorkflowResources.PIPELINE_ID, DeleteIngestPipelineStep.NAME),
    /** Workflow steps for creating an ingest-pipeline and associated created resource */
    CREATE_SEARCH_PIPELINE(CreateSearchPipelineStep.NAME, WorkflowResources.PIPELINE_ID, DeleteSearchPipelineStep.NAME),
    /** Workflow steps for creating an index and associated created resource */
    CREATE_INDEX(CreateIndexStep.NAME, WorkflowResources.INDEX_NAME, DeleteIndexStep.NAME),
    /** Workflow steps for reindex a source index to destination index and associated created resource */
    REINDEX(ReindexStep.NAME, WorkflowResources.INDEX_NAME, NoOpStep.NAME),
>>>>>>> f3a9e996
    /** Workflow steps for registering/deleting an agent and the associated created resource */
    REGISTER_AGENT(RegisterAgentStep.NAME, WorkflowResources.AGENT_ID, DeleteAgentStep.NAME, null);

    /** Connector Id for a remote model connector */
    public static final String CONNECTOR_ID = "connector_id";
    /** Model Id for an ML model */
    public static final String MODEL_ID = "model_id";
    /** Model Group Id */
    public static final String MODEL_GROUP_ID = "model_group_id";
    /** Pipeline Id for Ingest Pipeline */
    public static final String PIPELINE_ID = "pipeline_id";
    /** Index name */
    public static final String INDEX_NAME = "index_name";
    /** Agent Id */
    public static final String AGENT_ID = "agent_id";

    private final String workflowStep;
    private final String resourceCreated;
    private final String deprovisionStep;
    private final String updateStep;
    private static final Logger logger = LogManager.getLogger(WorkflowResources.class);
    private static final Set<String> allResources = Stream.of(values())
        .map(WorkflowResources::getResourceCreated)
        .collect(Collectors.toSet());

    WorkflowResources(String workflowStep, String resourceCreated, String deprovisionStep, String updateStep) {
        this.workflowStep = workflowStep;
        this.resourceCreated = resourceCreated;
        this.deprovisionStep = deprovisionStep;
        this.updateStep = updateStep;
    }

    /**
     * Returns the workflowStep for the given enum Constant
     * @return the workflowStep of this data.
     */
    public String getWorkflowStep() {
        return workflowStep;
    }

    /**
     * Returns the resourceCreated for the given enum Constant
     * @return the resourceCreated of this data.
     */
    public String getResourceCreated() {
        return resourceCreated;
    }

    /**
     * Returns the deprovisionStep for the given enum Constant
     * @return the deprovisionStep of this data.
     */
    public String getDeprovisionStep() {
        return deprovisionStep;
    }

    /**
     * Returns the updateStep for the given enum Constant
     * @return the updateStep of this data.
     */
    public String getUpdateStep() {
        return updateStep;
    }

    /**
     * Gets the resources created type based on the workflowStep.
     * @param workflowStep workflow step name
     * @return the resource that will be created
     * @throws FlowFrameworkException if workflow step doesn't exist in enum
     */
    public static String getResourceByWorkflowStep(String workflowStep) throws FlowFrameworkException {
        if (workflowStep != null && !workflowStep.isEmpty()) {
            for (WorkflowResources mapping : values()) {
                if (workflowStep.equals(mapping.getWorkflowStep())
                    || workflowStep.equals(mapping.getDeprovisionStep())
                    || workflowStep.equals(mapping.getUpdateStep())) {
                    return mapping.getResourceCreated();
                }
            }
        }
        logger.error("Unable to find resource type for step: {}", workflowStep);
        throw new FlowFrameworkException("Unable to find resource type for step: " + workflowStep, RestStatus.BAD_REQUEST);
    }

    /**
     * Gets the deprovision step type based on the workflowStep.
     * @param workflowStep workflow step name
     * @return the corresponding step to deprovision
     * @throws FlowFrameworkException if workflow step doesn't exist in enum
     */
    public static String getDeprovisionStepByWorkflowStep(String workflowStep) throws FlowFrameworkException {
        if (workflowStep != null && !workflowStep.isEmpty()) {
            for (WorkflowResources mapping : values()) {
                if (mapping.getWorkflowStep().equals(workflowStep)) {
                    return mapping.getDeprovisionStep();
                }
            }
        }
        logger.error("Unable to find deprovision step for step: {}", workflowStep);
        throw new FlowFrameworkException("Unable to find deprovision step for step: " + workflowStep, RestStatus.BAD_REQUEST);
    }

    /**
     * Gets the update step type based on the workflowStep.
     * @param workflowStep workflow step name
     * @return the corresponding step to update
     * @throws FlowFrameworkException if workflow step doesn't exist in enum
     */
    public static String getUpdateStepByWorkflowStep(String workflowStep) throws FlowFrameworkException {
        if (workflowStep != null && !workflowStep.isEmpty()) {
            for (WorkflowResources mapping : values()) {
                if (mapping.getWorkflowStep().equals(workflowStep)) {
                    return mapping.getUpdateStep();
                }
            }
        }
        logger.error("Unable to find update step for step: {}", workflowStep);
        throw new FlowFrameworkException("Unable to find update step for step: " + workflowStep, RestStatus.BAD_REQUEST);
    }

    /**
     * Returns all the possible resource created types in enum
     * @return a set of all the resource created types
     */
    public static Set<String> getAllResourcesCreated() {
        return allResources;
    }
}<|MERGE_RESOLUTION|>--- conflicted
+++ resolved
@@ -18,7 +18,6 @@
 import org.opensearch.flowframework.workflow.CreateSearchPipelineStep;
 import org.opensearch.flowframework.workflow.DeleteAgentStep;
 import org.opensearch.flowframework.workflow.DeleteConnectorStep;
-import org.opensearch.flowframework.workflow.DeleteIndexStep;
 import org.opensearch.flowframework.workflow.DeleteIngestPipelineStep;
 import org.opensearch.flowframework.workflow.DeleteModelStep;
 import org.opensearch.flowframework.workflow.DeleteSearchPipelineStep;
@@ -59,25 +58,23 @@
     /** Workflow steps for deploying/undeploying a model and associated created resource */
     DEPLOY_MODEL(DeployModelStep.NAME, WorkflowResources.MODEL_ID, UndeployModelStep.NAME, null),
     /** Workflow steps for creating an ingest-pipeline and associated created resource */
-<<<<<<< HEAD
-    CREATE_INGEST_PIPELINE(CreateIngestPipelineStep.NAME, WorkflowResources.PIPELINE_ID, null, UpdateIngestPipelineStep.NAME), // TODO
-                                                                                                                               // delete
-                                                                                                                               // step
+    CREATE_INGEST_PIPELINE(
+        CreateIngestPipelineStep.NAME,
+        WorkflowResources.PIPELINE_ID,
+        DeleteIngestPipelineStep.NAME,
+        UpdateIngestPipelineStep.NAME
+    ),
     /** Workflow steps for creating an ingest-pipeline and associated created resource */
-    CREATE_SEARCH_PIPELINE(CreateSearchPipelineStep.NAME, WorkflowResources.PIPELINE_ID, null, UpdateSearchPipelineStep.NAME), // TODO
-                                                                                                                               // delete
-                                                                                                                               // step
+    CREATE_SEARCH_PIPELINE(
+        CreateSearchPipelineStep.NAME,
+        WorkflowResources.PIPELINE_ID,
+        DeleteSearchPipelineStep.NAME,
+        UpdateSearchPipelineStep.NAME
+    ),
     /** Workflow steps for creating an index and associated created resource */
     CREATE_INDEX(CreateIndexStep.NAME, WorkflowResources.INDEX_NAME, NoOpStep.NAME, UpdateIndexStep.NAME),
-=======
-    CREATE_INGEST_PIPELINE(CreateIngestPipelineStep.NAME, WorkflowResources.PIPELINE_ID, DeleteIngestPipelineStep.NAME),
-    /** Workflow steps for creating an ingest-pipeline and associated created resource */
-    CREATE_SEARCH_PIPELINE(CreateSearchPipelineStep.NAME, WorkflowResources.PIPELINE_ID, DeleteSearchPipelineStep.NAME),
-    /** Workflow steps for creating an index and associated created resource */
-    CREATE_INDEX(CreateIndexStep.NAME, WorkflowResources.INDEX_NAME, DeleteIndexStep.NAME),
     /** Workflow steps for reindex a source index to destination index and associated created resource */
-    REINDEX(ReindexStep.NAME, WorkflowResources.INDEX_NAME, NoOpStep.NAME),
->>>>>>> f3a9e996
+    REINDEX(ReindexStep.NAME, WorkflowResources.INDEX_NAME, NoOpStep.NAME, null),
     /** Workflow steps for registering/deleting an agent and the associated created resource */
     REGISTER_AGENT(RegisterAgentStep.NAME, WorkflowResources.AGENT_ID, DeleteAgentStep.NAME, null);
 
