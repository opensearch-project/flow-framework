/*
 * Copyright OpenSearch Contributors
 * SPDX-License-Identifier: Apache-2.0
 *
 * The OpenSearch Contributors require contributions made to
 * this file be licensed under the Apache-2.0 license or a
 * compatible open source license.
 */
package org.opensearch.flowframework.common;

/**
 * Representation of common values that are used across project
 */
public class CommonValue {

    private CommonValue() {}

    /** Default value for no schema version */
    public static Integer NO_SCHEMA_VERSION = 0;
    /** Index mapping meta field name*/
    public static final String META = "_meta";
    /** Schema Version field name */
    public static final String SCHEMA_VERSION_FIELD = "schema_version";
    /** Global Context Index Name */
    public static final String GLOBAL_CONTEXT_INDEX = ".plugins-ai-global-context";
    /** Global Context index mapping file path */
    public static final String GLOBAL_CONTEXT_INDEX_MAPPING = "mappings/global-context.json";
    /** Global Context index mapping version */
    public static final Integer GLOBAL_CONTEXT_INDEX_VERSION = 1;
    /** Workflow State Index Name */
    public static final String WORKFLOW_STATE_INDEX = ".plugins-workflow-state";
    /** Workflow State index mapping file path */
    public static final String WORKFLOW_STATE_INDEX_MAPPING = "mappings/workflow-state.json";
    /** Workflow State index mapping version */
    public static final Integer WORKFLOW_STATE_INDEX_VERSION = 1;
    /** Master Key Index Name */
    public static final String MASTER_KEY_INDEX = ".plugins-master-key";
    /** Master Key index mapping file path */
    public static final String MASTER_KEY_INDEX_MAPPING = "mappings/master-key.json";
    /** Master key index mapping version */
    public static final Integer MASTER_KEY_INDEX_VERSION = 1;
    /** Master key field name */
    public static final String MASTER_KEY = "master_key";

    /** The template field name for template use case */
    public static final String USE_CASE_FIELD = "use_case";
    /** The template field name for template version */
    public static final String TEMPLATE_FIELD = "template";
    /** The template field name for template compatibility with OpenSearch versions */
    public static final String COMPATIBILITY_FIELD = "compatibility";
    /** The template field name for template workflows */
    public static final String WORKFLOWS_FIELD = "workflows";
    /** The template field name for the user who created the workflow **/
    public static final String USER_FIELD = "user";

    /** The transport action name prefix */
    public static final String TRANSPORT_ACTION_NAME_PREFIX = "cluster:admin/opensearch/flow_framework/";
    /** The base URI for this plugin's rest actions */
    public static final String FLOW_FRAMEWORK_BASE_URI = "/_plugins/_flow_framework";
    /** The URI for this plugin's workflow rest actions */
    public static final String WORKFLOW_URI = FLOW_FRAMEWORK_BASE_URI + "/workflow";
    /** Field name for workflow Id, the document Id of the indexed use case template */
    public static final String WORKFLOW_ID = "workflow_id";
    /** Field name for dry run, the flag to indicate if validation is necessary */
    public static final String DRY_RUN = "dryrun";
    /** The field name for provision workflow within a use case template*/
    public static final String PROVISION_WORKFLOW = "provision";

    /** Flow Framework plugin thread pool name prefix */
    public static final String FLOW_FRAMEWORK_THREAD_POOL_PREFIX = "thread_pool.flow_framework.";
    /** The provision workflow thread pool name */
    public static final String PROVISION_THREAD_POOL = "opensearch_workflow_provision";

    /** Index name field */
    public static final String INDEX_NAME = "index_name";
    /** Type field */
    public static final String TYPE = "type";
    /** ID Field */
    public static final String ID = "id";
    /** Pipeline Id field */
    public static final String PIPELINE_ID = "pipeline_id";
    /** Processors field */
    public static final String PROCESSORS = "processors";
    /** Field map field */
    public static final String FIELD_MAP = "field_map";
    /** Input Field Name field */
    public static final String INPUT_FIELD_NAME = "input_field_name";
    /** Output Field Name field */
    public static final String OUTPUT_FIELD_NAME = "output_field_name";
    /** Model Id field */
    public static final String MODEL_ID = "model_id";
<<<<<<< HEAD
=======
    /** Task Id field */
    public static final String TASK_ID = "task_id";
>>>>>>> f70f4350
    /** Register Model Status field */
    public static final String REGISTER_MODEL_STATUS = "register_model_status";
    /** Function Name field */
    public static final String FUNCTION_NAME = "function_name";
    /** Name field */
    public static final String NAME_FIELD = "name";
    /** Model Version field */
    public static final String MODEL_VERSION = "model_version";
    /** Model Group Id field */
    public static final String MODEL_GROUP_ID = "model_group_id";
    /** Description field */
    public static final String DESCRIPTION_FIELD = "description";
    /** Connector Id field */
    public static final String CONNECTOR_ID = "connector_id";
    /** Model format field */
    public static final String MODEL_FORMAT = "model_format";
    /** Model content hash value field */
    public static final String MODEL_CONTENT_HASH_VALUE = "model_content_hash_value";
    /** URL field */
    public static final String URL = "url";
    /** Model config field */
    public static final String MODEL_CONFIG = "model_config";
    /** Model type field */
    public static final String MODEL_TYPE = "model_type";
    /** Embedding dimension field */
    public static final String EMBEDDING_DIMENSION = "embedding_dimension";
    /** Framework type field */
    public static final String FRAMEWORK_TYPE = "framework_type";
    /** All config field */
    public static final String ALL_CONFIG = "all_config";
    /** Version field */
    public static final String VERSION_FIELD = "version";
    /** Connector protocol field */
    public static final String PROTOCOL_FIELD = "protocol";
    /** Connector parameters field */
    public static final String PARAMETERS_FIELD = "parameters";
    /** Connector credential field */
    public static final String CREDENTIAL_FIELD = "credential";
    /** Connector actions field */
    public static final String ACTIONS_FIELD = "actions";
    /** Backend roles for the model */
    public static final String BACKEND_ROLES_FIELD = "backend_roles";
    /** Access mode for the model */
    public static final String MODEL_ACCESS_MODE = "access_mode";
    /** Add all backend roles */
    public static final String ADD_ALL_BACKEND_ROLES = "add_all_backend_roles";

    /** The template field name for the associated workflowID **/
    public static final String WORKFLOW_ID_FIELD = "workflow_id";
    /** The template field name for the workflow error **/
    public static final String ERROR_FIELD = "error";
    /** The template field name for the workflow state **/
    public static final String STATE_FIELD = "state";
    /** The template field name for the workflow provisioning progress **/
    public static final String PROVISIONING_PROGRESS_FIELD = "provisioning_progress";
    /** The template field name for the workflow provisioning start time **/
    public static final String PROVISION_START_TIME_FIELD = "provision_start_time";
    /** The template field name for the workflow provisioning end time **/
    public static final String PROVISION_END_TIME_FIELD = "provision_end_time";
    /** The template field name for the workflow ui metadata **/
    public static final String UI_METADATA_FIELD = "ui_metadata";
    /** The template field name for template user outputs */
    public static final String USER_OUTPUTS_FIELD = "user_outputs";
    /** The template field name for template resources created */
    public static final String RESOURCES_CREATED_FIELD = "resources_created";
    /** The field name for the ResourceCreated's resource ID */
    public static final String RESOURCE_ID_FIELD = "resource_id";
    /** The field name for the ResourceCreated's resource name */
    public static final String WORKFLOW_STEP_NAME = "workflow_step_name";

}<|MERGE_RESOLUTION|>--- conflicted
+++ resolved
@@ -89,11 +89,8 @@
     public static final String OUTPUT_FIELD_NAME = "output_field_name";
     /** Model Id field */
     public static final String MODEL_ID = "model_id";
-<<<<<<< HEAD
-=======
     /** Task Id field */
     public static final String TASK_ID = "task_id";
->>>>>>> f70f4350
     /** Register Model Status field */
     public static final String REGISTER_MODEL_STATUS = "register_model_status";
     /** Function Name field */
