/*
 * Copyright OpenSearch Contributors
 * SPDX-License-Identifier: Apache-2.0
 *
 * The OpenSearch Contributors require contributions made to
 * this file be licensed under the Apache-2.0 license or a
 * compatible open source license.
 */
package org.opensearch.flowframework.workflow;

import org.apache.logging.log4j.LogManager;
import org.apache.logging.log4j.Logger;
import org.opensearch.ExceptionsHelper;
import org.opensearch.cluster.service.ClusterService;
import org.opensearch.common.settings.Settings;
import org.opensearch.common.util.concurrent.FutureUtils;
import org.opensearch.core.action.ActionListener;
import org.opensearch.core.rest.RestStatus;
import org.opensearch.flowframework.exception.FlowFrameworkException;
import org.opensearch.ml.client.MachineLearningNodeClient;
import org.opensearch.ml.common.MLTaskState;
import org.opensearch.ml.common.model.MLModelConfig;
import org.opensearch.ml.common.model.MLModelFormat;
import org.opensearch.ml.common.model.TextEmbeddingModelConfig;
import org.opensearch.ml.common.model.TextEmbeddingModelConfig.FrameworkType;
import org.opensearch.ml.common.model.TextEmbeddingModelConfig.TextEmbeddingModelConfigBuilder;
import org.opensearch.ml.common.transport.register.MLRegisterModelInput;
import org.opensearch.ml.common.transport.register.MLRegisterModelInput.MLRegisterModelInputBuilder;
import org.opensearch.ml.common.transport.register.MLRegisterModelResponse;

import java.util.ArrayList;
import java.util.List;
import java.util.Map;
import java.util.Map.Entry;
import java.util.concurrent.CompletableFuture;
import java.util.stream.Stream;

import static org.opensearch.flowframework.common.CommonValue.ALL_CONFIG;
import static org.opensearch.flowframework.common.CommonValue.DESCRIPTION_FIELD;
import static org.opensearch.flowframework.common.CommonValue.EMBEDDING_DIMENSION;
import static org.opensearch.flowframework.common.CommonValue.FRAMEWORK_TYPE;
import static org.opensearch.flowframework.common.CommonValue.MODEL_CONTENT_HASH_VALUE;
import static org.opensearch.flowframework.common.CommonValue.MODEL_FORMAT;
import static org.opensearch.flowframework.common.CommonValue.MODEL_GROUP_ID;
import static org.opensearch.flowframework.common.CommonValue.MODEL_ID;
import static org.opensearch.flowframework.common.CommonValue.MODEL_TYPE;
import static org.opensearch.flowframework.common.CommonValue.NAME_FIELD;
import static org.opensearch.flowframework.common.CommonValue.REGISTER_MODEL_STATUS;
import static org.opensearch.flowframework.common.CommonValue.URL;
import static org.opensearch.flowframework.common.CommonValue.VERSION_FIELD;

/**
 * Step to register a local model
 */
public class RegisterLocalModelStep extends AbstractRetryableWorkflowStep {

    private static final Logger logger = LogManager.getLogger(RegisterLocalModelStep.class);

    private MachineLearningNodeClient mlClient;

    static final String NAME = "register_local_model";

    /**
     * Instantiate this class
     * @param settings The OpenSearch settings
     * @param clusterService The cluster service
     * @param mlClient client to instantiate MLClient
     */
    public RegisterLocalModelStep(Settings settings, ClusterService clusterService, MachineLearningNodeClient mlClient) {
        super(settings, clusterService);
        this.mlClient = mlClient;
    }

    @Override
    public CompletableFuture<WorkflowData> execute(
        String currentNodeId,
        WorkflowData currentNodeInputs,
        Map<String, WorkflowData> outputs,
        Map<String, String> previousNodeInputs
    ) {

        CompletableFuture<WorkflowData> registerLocalModelFuture = new CompletableFuture<>();

        ActionListener<MLRegisterModelResponse> actionListener = new ActionListener<>() {
            @Override
            public void onResponse(MLRegisterModelResponse mlRegisterModelResponse) {
                logger.info("Local Model registration task creation successful");
<<<<<<< HEAD

                String workflowId = data.get(0).getWorkflowId();
                String taskId = mlRegisterModelResponse.getTaskId();

                // Attempt to retrieve the model ID
                retryableGetMlTask(workflowId, registerLocalModelFuture, taskId, 0);
=======
                registerLocalModelFuture.complete(
                    new WorkflowData(
                        Map.ofEntries(
                            Map.entry(TASK_ID, mlRegisterModelResponse.getTaskId()),
                            Map.entry(REGISTER_MODEL_STATUS, mlRegisterModelResponse.getStatus())
                        ),
                        currentNodeInputs.getWorkflowId(),
                        currentNodeInputs.getNodeId()
                    )
                );
>>>>>>> 7c068654
            }

            @Override
            public void onFailure(Exception e) {
                logger.error("Failed to register local model");
                registerLocalModelFuture.completeExceptionally(new FlowFrameworkException(e.getMessage(), ExceptionsHelper.status(e)));
            }
        };

        String modelName = null;
        String modelVersion = null;
        String description = null;
        MLModelFormat modelFormat = null;
        String modelGroupId = null;
        String modelContentHashValue = null;
        String modelType = null;
        String embeddingDimension = null;
        FrameworkType frameworkType = null;
        String allConfig = null;
        String url = null;

        // TODO: Recreating the list to get this compiling
        // Need to refactor the below iteration to pull directly from the maps
        List<WorkflowData> data = new ArrayList<>();
        data.add(currentNodeInputs);
        data.addAll(outputs.values());

        for (WorkflowData workflowData : data) {
            Map<String, Object> content = workflowData.getContent();

            for (Entry<String, Object> entry : content.entrySet()) {
                switch (entry.getKey()) {
                    case NAME_FIELD:
                        modelName = (String) content.get(NAME_FIELD);
                        break;
                    case VERSION_FIELD:
                        modelVersion = (String) content.get(VERSION_FIELD);
                        break;
                    case DESCRIPTION_FIELD:
                        description = (String) content.get(DESCRIPTION_FIELD);
                        break;
                    case MODEL_FORMAT:
                        modelFormat = MLModelFormat.from((String) content.get(MODEL_FORMAT));
                        break;
                    case MODEL_GROUP_ID:
                        modelGroupId = (String) content.get(MODEL_GROUP_ID);
                        break;
                    case MODEL_TYPE:
                        modelType = (String) content.get(MODEL_TYPE);
                        break;
                    case EMBEDDING_DIMENSION:
                        embeddingDimension = (String) content.get(EMBEDDING_DIMENSION);
                        break;
                    case FRAMEWORK_TYPE:
                        frameworkType = FrameworkType.from((String) content.get(FRAMEWORK_TYPE));
                        break;
                    case ALL_CONFIG:
                        allConfig = (String) content.get(ALL_CONFIG);
                        break;
                    case MODEL_CONTENT_HASH_VALUE:
                        modelContentHashValue = (String) content.get(MODEL_CONTENT_HASH_VALUE);
                        break;
                    case URL:
                        url = (String) content.get(URL);
                        break;
                    default:
                        break;

                }
            }
        }

        if (Stream.of(
            modelName,
            modelVersion,
            modelFormat,
            modelGroupId,
            modelType,
            embeddingDimension,
            frameworkType,
            modelContentHashValue,
            url
        ).allMatch(x -> x != null)) {

            // Create Model configudation
            TextEmbeddingModelConfigBuilder modelConfigBuilder = TextEmbeddingModelConfig.builder()
                .modelType(modelType)
                .embeddingDimension(Integer.valueOf(embeddingDimension))
                .frameworkType(frameworkType);
            if (allConfig != null) {
                modelConfigBuilder.allConfig(allConfig);
            }
            MLModelConfig modelConfig = modelConfigBuilder.build();

            // Create register local model input
            MLRegisterModelInputBuilder mlInputBuilder = MLRegisterModelInput.builder()
                .modelName(modelName)
                .version(modelVersion)
                .modelFormat(modelFormat)
                .modelGroupId(modelGroupId)
                .hashValue(modelContentHashValue)
                .modelConfig(modelConfig)
                .url(url);
            if (description != null) {
                mlInputBuilder.description(description);
            }

            MLRegisterModelInput mlInput = mlInputBuilder.build();

            mlClient.register(mlInput, actionListener);
        } else {
            registerLocalModelFuture.completeExceptionally(
                new FlowFrameworkException("Required fields are not provided", RestStatus.BAD_REQUEST)
            );
        }

        return registerLocalModelFuture;
    }

    @Override
    public String getName() {
        return NAME;
    }

    /**
     * Retryable get ml task
     * @param workflowId the workflow id
     * @param getMLTaskFuture the workflow step future
     * @param taskId the ml task id
     * @param retries the current number of request retries
     */
    void retryableGetMlTask(String workflowId, CompletableFuture<WorkflowData> registerLocalModelFuture, String taskId, int retries) {
        mlClient.getTask(taskId, ActionListener.wrap(response -> {
            MLTaskState currentState = response.getState();
            if (currentState != MLTaskState.COMPLETED) {
                if (Stream.of(MLTaskState.FAILED, MLTaskState.COMPLETED_WITH_ERROR).anyMatch(x -> x == currentState)) {
                    // Model registration failed or completed with errors
                    String errorMessage = "Local model registration failed with error : " + response.getError();
                    logger.error(errorMessage);
                    registerLocalModelFuture.completeExceptionally(new FlowFrameworkException(errorMessage, RestStatus.BAD_REQUEST));
                } else {
                    // Task still in progress, attempt retry
                    throw new IllegalStateException("Local model registration is not yet completed");
                }
            } else {
                logger.info("Local model registeration successful");
                registerLocalModelFuture.complete(
                    new WorkflowData(
                        Map.ofEntries(
                            Map.entry(MODEL_ID, response.getModelId()),
                            Map.entry(REGISTER_MODEL_STATUS, response.getState().name())
                        ),
                        workflowId
                    )
                );
            }
        }, exception -> {
            if (retries < maxRetry) {
                // Sleep thread prior to retrying request
                try {
                    Thread.sleep(5000);
                } catch (Exception e) {
                    FutureUtils.cancel(registerLocalModelFuture);
                }
                final int retryAdd = retries + 1;
                retryableGetMlTask(workflowId, registerLocalModelFuture, taskId, retryAdd);
            } else {
                logger.error("Failed to retrieve local model registration task, maximum retries exceeded");
                registerLocalModelFuture.completeExceptionally(
                    new FlowFrameworkException(exception.getMessage(), ExceptionsHelper.status(exception))
                );
            }
        }));
    }
}<|MERGE_RESOLUTION|>--- conflicted
+++ resolved
@@ -81,29 +81,21 @@
 
         CompletableFuture<WorkflowData> registerLocalModelFuture = new CompletableFuture<>();
 
+        // TODO: Recreating the list to get this compiling
+        // Need to refactor the below iteration to pull directly from the maps
+        List<WorkflowData> data = new ArrayList<>();
+        data.add(currentNodeInputs);
+        data.addAll(outputs.values());
+
         ActionListener<MLRegisterModelResponse> actionListener = new ActionListener<>() {
             @Override
             public void onResponse(MLRegisterModelResponse mlRegisterModelResponse) {
                 logger.info("Local Model registration task creation successful");
-<<<<<<< HEAD
-
-                String workflowId = data.get(0).getWorkflowId();
+
                 String taskId = mlRegisterModelResponse.getTaskId();
 
                 // Attempt to retrieve the model ID
-                retryableGetMlTask(workflowId, registerLocalModelFuture, taskId, 0);
-=======
-                registerLocalModelFuture.complete(
-                    new WorkflowData(
-                        Map.ofEntries(
-                            Map.entry(TASK_ID, mlRegisterModelResponse.getTaskId()),
-                            Map.entry(REGISTER_MODEL_STATUS, mlRegisterModelResponse.getStatus())
-                        ),
-                        currentNodeInputs.getWorkflowId(),
-                        currentNodeInputs.getNodeId()
-                    )
-                );
->>>>>>> 7c068654
+                retryableGetMlTask(currentNodeInputs.getWorkflowId(), currentNodeId, registerLocalModelFuture, taskId, 0);
             }
 
             @Override
@@ -125,12 +117,6 @@
         String allConfig = null;
         String url = null;
 
-        // TODO: Recreating the list to get this compiling
-        // Need to refactor the below iteration to pull directly from the maps
-        List<WorkflowData> data = new ArrayList<>();
-        data.add(currentNodeInputs);
-        data.addAll(outputs.values());
-
         for (WorkflowData workflowData : data) {
             Map<String, Object> content = workflowData.getContent();
 
@@ -231,11 +217,18 @@
     /**
      * Retryable get ml task
      * @param workflowId the workflow id
+     * @param nodeId the workflow node id
      * @param getMLTaskFuture the workflow step future
      * @param taskId the ml task id
      * @param retries the current number of request retries
      */
-    void retryableGetMlTask(String workflowId, CompletableFuture<WorkflowData> registerLocalModelFuture, String taskId, int retries) {
+    void retryableGetMlTask(
+        String workflowId,
+        String nodeId,
+        CompletableFuture<WorkflowData> registerLocalModelFuture,
+        String taskId,
+        int retries
+    ) {
         mlClient.getTask(taskId, ActionListener.wrap(response -> {
             MLTaskState currentState = response.getState();
             if (currentState != MLTaskState.COMPLETED) {
@@ -256,7 +249,8 @@
                             Map.entry(MODEL_ID, response.getModelId()),
                             Map.entry(REGISTER_MODEL_STATUS, response.getState().name())
                         ),
-                        workflowId
+                        workflowId,
+                        nodeId
                     )
                 );
             }
@@ -269,7 +263,7 @@
                     FutureUtils.cancel(registerLocalModelFuture);
                 }
                 final int retryAdd = retries + 1;
-                retryableGetMlTask(workflowId, registerLocalModelFuture, taskId, retryAdd);
+                retryableGetMlTask(workflowId, nodeId, registerLocalModelFuture, taskId, retryAdd);
             } else {
                 logger.error("Failed to retrieve local model registration task, maximum retries exceeded");
                 registerLocalModelFuture.completeExceptionally(
