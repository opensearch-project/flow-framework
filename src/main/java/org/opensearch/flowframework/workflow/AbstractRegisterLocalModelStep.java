/*
 * Copyright OpenSearch Contributors
 * SPDX-License-Identifier: Apache-2.0
 *
 * The OpenSearch Contributors require contributions made to
 * this file be licensed under the Apache-2.0 license or a
 * compatible open source license.
 */
package org.opensearch.flowframework.workflow;

import org.apache.logging.log4j.LogManager;
import org.apache.logging.log4j.Logger;
import org.apache.logging.log4j.message.ParameterizedMessageFactory;
import org.opensearch.ExceptionsHelper;
import org.opensearch.action.support.PlainActionFuture;
import org.opensearch.common.xcontent.XContentHelper;
import org.opensearch.core.action.ActionListener;
import org.opensearch.core.common.bytes.BytesArray;
import org.opensearch.core.common.bytes.BytesReference;
import org.opensearch.core.rest.RestStatus;
import org.opensearch.core.xcontent.MediaTypeRegistry;
import org.opensearch.flowframework.common.FlowFrameworkSettings;
import org.opensearch.flowframework.exception.FlowFrameworkException;
import org.opensearch.flowframework.exception.WorkflowStepException;
import org.opensearch.flowframework.indices.FlowFrameworkIndicesHandler;
import org.opensearch.flowframework.util.ParseUtils;
import org.opensearch.ml.client.MachineLearningNodeClient;
import org.opensearch.ml.common.FunctionName;
<<<<<<< HEAD
import org.opensearch.ml.common.model.BaseModelConfig;
import org.opensearch.ml.common.model.MLModelFormat;
=======
import org.opensearch.ml.common.model.BaseModelConfig.FrameworkType;
import org.opensearch.ml.common.model.MLModelFormat;
import org.opensearch.ml.common.model.TextEmbeddingModelConfig;
import org.opensearch.ml.common.model.TextEmbeddingModelConfig.TextEmbeddingModelConfigBuilder;
>>>>>>> 8f4931b3
import org.opensearch.ml.common.transport.register.MLRegisterModelInput;
import org.opensearch.ml.common.transport.register.MLRegisterModelInput.MLRegisterModelInputBuilder;
import org.opensearch.threadpool.ThreadPool;

import java.nio.charset.StandardCharsets;
import java.util.Map;
import java.util.Set;

import static org.opensearch.flowframework.common.CommonValue.ADDITIONAL_CONFIG;
import static org.opensearch.flowframework.common.CommonValue.ALL_CONFIG;
import static org.opensearch.flowframework.common.CommonValue.DEPLOY_FIELD;
import static org.opensearch.flowframework.common.CommonValue.DESCRIPTION_FIELD;
import static org.opensearch.flowframework.common.CommonValue.FUNCTION_NAME;
import static org.opensearch.flowframework.common.CommonValue.INTERFACE_FIELD;
import static org.opensearch.flowframework.common.CommonValue.MODEL_CONFIG;
import static org.opensearch.flowframework.common.CommonValue.MODEL_CONTENT_HASH_VALUE;
import static org.opensearch.flowframework.common.CommonValue.MODEL_FORMAT;
import static org.opensearch.flowframework.common.CommonValue.MODEL_TYPE;
import static org.opensearch.flowframework.common.CommonValue.NAME_FIELD;
import static org.opensearch.flowframework.common.CommonValue.URL;
import static org.opensearch.flowframework.common.CommonValue.VERSION_FIELD;
import static org.opensearch.flowframework.common.WorkflowResources.MODEL_GROUP_ID;
import static org.opensearch.flowframework.common.WorkflowResources.getResourceByWorkflowStep;
import static org.opensearch.flowframework.exception.WorkflowStepException.getSafeException;

/**
 * Abstract local model registration step
 */
public abstract class AbstractRegisterLocalModelStep extends AbstractRetryableWorkflowStep {

    private static final Logger logger = LogManager.getLogger(AbstractRegisterLocalModelStep.class);
    private final MachineLearningNodeClient mlClient;
    private final FlowFrameworkIndicesHandler flowFrameworkIndicesHandler;

    /**
     * Instantiate this class
     * @param threadPool The OpenSearch thread pool
     * @param mlClient client to instantiate MLClient
     * @param flowFrameworkIndicesHandler FlowFrameworkIndicesHandler class to update system indices
     * @param flowFrameworkSettings settings of flow framework
     */
    protected AbstractRegisterLocalModelStep(
        ThreadPool threadPool,
        MachineLearningNodeClient mlClient,
        FlowFrameworkIndicesHandler flowFrameworkIndicesHandler,
        FlowFrameworkSettings flowFrameworkSettings
    ) {
        super(threadPool, mlClient, flowFrameworkIndicesHandler, flowFrameworkSettings);
        this.mlClient = mlClient;
        this.flowFrameworkIndicesHandler = flowFrameworkIndicesHandler;
    }

    @Override
    public PlainActionFuture<WorkflowData> execute(
        String currentNodeId,
        WorkflowData currentNodeInputs,
        Map<String, WorkflowData> outputs,
        Map<String, String> previousNodeInputs,
        Map<String, String> params,
        String tenantId
    ) {

        PlainActionFuture<WorkflowData> registerLocalModelFuture = PlainActionFuture.newFuture();

        try {
            Map<String, Object> inputs = ParseUtils.getInputsFromPreviousSteps(
                getRequiredKeys(),
                getOptionalKeys(),
                currentNodeInputs,
                outputs,
                previousNodeInputs,
                params
            );

            // Extract common fields of OS provided text-embedding, sparse encoding and custom models
            String modelName = (String) inputs.get(NAME_FIELD);
            String modelVersion = (String) inputs.get(VERSION_FIELD);
            String modelFormat = (String) inputs.get(MODEL_FORMAT);

            // Extract non-common fields
            String functionName = (String) inputs.get(FUNCTION_NAME);
            String modelContentHashValue = (String) inputs.get(MODEL_CONTENT_HASH_VALUE);
            String url = (String) inputs.get(URL);

            // Extract optional fields
            String description = (String) inputs.get(DESCRIPTION_FIELD);
            String modelGroupId = (String) inputs.get(MODEL_GROUP_ID);
            String modelInterface = (String) inputs.get(INTERFACE_FIELD);
            final Boolean deploy = ParseUtils.parseIfExists(inputs, DEPLOY_FIELD, Boolean.class);

            // Build register model input
            MLRegisterModelInputBuilder mlInputBuilder = MLRegisterModelInput.builder()
                .modelName(modelName)
                .version(modelVersion)
                .modelFormat(MLModelFormat.from(modelFormat));

            if (functionName != null) {
                mlInputBuilder.functionName(FunctionName.from(functionName));
            }
            if (modelContentHashValue != null) {
                mlInputBuilder.hashValue(modelContentHashValue);
            }
            if (url != null) {
                mlInputBuilder.url(url);
            }

            // Handle model_config if present
            Map<String, Object> modelConfig = (Map<String, Object>) inputs.get(MODEL_CONFIG);
            if (modelConfig != null) {
                Map<String, Object> additionalConfig = modelConfig.containsKey(ADDITIONAL_CONFIG)
                    ? (Map<String, Object>) modelConfig.get(ADDITIONAL_CONFIG)
                    : null;

                BaseModelConfig baseModelConfig = BaseModelConfig.baseModelConfigBuilder()
                    .modelType((String) modelConfig.get(MODEL_TYPE))
                    .additionalConfig(additionalConfig)
                    .allConfig((String) modelConfig.get(ALL_CONFIG))
                    .build();

                mlInputBuilder.modelConfig(baseModelConfig);
            }

            if (description != null) {
                mlInputBuilder.description(description);
            }
            if (modelGroupId != null) {
                mlInputBuilder.modelGroupId(modelGroupId);
            }
            if (modelInterface != null) {
                try {
                    // Convert model interface string to map
                    BytesReference modelInterfaceBytes = new BytesArray(modelInterface.getBytes(StandardCharsets.UTF_8));
                    Map<String, Object> modelInterfaceAsMap = XContentHelper.convertToMap(
                        modelInterfaceBytes,
                        false,
                        MediaTypeRegistry.JSON
                    ).v2();

                    // Convert to string to string map
                    Map<String, String> parameters = ParseUtils.convertStringToObjectMapToStringToStringMap(modelInterfaceAsMap);
                    mlInputBuilder.modelInterface(parameters);

                } catch (Exception ex) {
                    String errorMessage = "Failed to create model interface";
                    logger.error(errorMessage, ex);
                    registerLocalModelFuture.onFailure(new WorkflowStepException(errorMessage, RestStatus.BAD_REQUEST));
                }

            }
            if (deploy != null) {
                mlInputBuilder.deployModel(deploy);
            }

            MLRegisterModelInput mlInput = mlInputBuilder.build();

            mlClient.register(mlInput, ActionListener.wrap(response -> {
                logger.info("Local Model registration task creation successful");

                String taskId = response.getTaskId();

                // Attempt to retrieve the model ID
                retryableGetMlTask(
                    currentNodeInputs,
                    currentNodeId,
                    registerLocalModelFuture,
                    taskId,
                    "Local model registration",
                    tenantId,
                    ActionListener.wrap(mlTaskWorkflowData -> {
                        // Registered Model Resource has been updated
                        String resourceName = getResourceByWorkflowStep(getName());
                        if (Boolean.TRUE.equals(deploy)) {
                            String id = (String) mlTaskWorkflowData.getContent().get(resourceName);
                            ActionListener<WorkflowData> deployUpdateListener = ActionListener.wrap(
                                deployUpdateResponse -> registerLocalModelFuture.onResponse(mlTaskWorkflowData),
                                deployUpdateException -> {
                                    String errorMessage = ParameterizedMessageFactory.INSTANCE.newMessage(
                                        "Failed to update simulated deploy step resource {}",
                                        id
                                    ).getFormattedMessage();
                                    logger.error(errorMessage, deployUpdateException);
                                    registerLocalModelFuture.onFailure(
                                        new FlowFrameworkException(errorMessage, ExceptionsHelper.status(deployUpdateException))
                                    );
                                }
                            );
                            // Simulate Model deployment step and update resources created
                            flowFrameworkIndicesHandler.addResourceToStateIndex(
                                currentNodeInputs,
                                currentNodeId,
                                DeployModelStep.NAME,
                                id,
                                tenantId,
                                deployUpdateListener
                            );
                        } else {
                            registerLocalModelFuture.onResponse(mlTaskWorkflowData);
                        }
                    }, registerLocalModelFuture::onFailure)
                );
            }, exception -> {
                Exception e = getSafeException(exception);
                String errorMessage = (e == null
                    ? ParameterizedMessageFactory.INSTANCE.newMessage("Failed to register local model in step {}", currentNodeId)
                        .getFormattedMessage()
                    : e.getMessage());
                logger.error(errorMessage, e);
                registerLocalModelFuture.onFailure(new WorkflowStepException(errorMessage, ExceptionsHelper.status(e)));
            }));
        } catch (IllegalArgumentException iae) {
            registerLocalModelFuture.onFailure(new WorkflowStepException(iae.getMessage(), RestStatus.BAD_REQUEST));
        } catch (FlowFrameworkException e) {
            registerLocalModelFuture.onFailure(e);
        }
        return registerLocalModelFuture;
    }

    /**
     * Returns the required keys of the local model step
     * @return the set of required keys
     */
    protected abstract Set<String> getRequiredKeys();

    /**
     * Returns the optional keys of the local model step
     * @return the set of optional keys
     */
    protected abstract Set<String> getOptionalKeys();

}<|MERGE_RESOLUTION|>--- conflicted
+++ resolved
@@ -26,15 +26,8 @@
 import org.opensearch.flowframework.util.ParseUtils;
 import org.opensearch.ml.client.MachineLearningNodeClient;
 import org.opensearch.ml.common.FunctionName;
-<<<<<<< HEAD
 import org.opensearch.ml.common.model.BaseModelConfig;
 import org.opensearch.ml.common.model.MLModelFormat;
-=======
-import org.opensearch.ml.common.model.BaseModelConfig.FrameworkType;
-import org.opensearch.ml.common.model.MLModelFormat;
-import org.opensearch.ml.common.model.TextEmbeddingModelConfig;
-import org.opensearch.ml.common.model.TextEmbeddingModelConfig.TextEmbeddingModelConfigBuilder;
->>>>>>> 8f4931b3
 import org.opensearch.ml.common.transport.register.MLRegisterModelInput;
 import org.opensearch.ml.common.transport.register.MLRegisterModelInput.MLRegisterModelInputBuilder;
 import org.opensearch.threadpool.ThreadPool;
@@ -47,6 +40,8 @@
 import static org.opensearch.flowframework.common.CommonValue.ALL_CONFIG;
 import static org.opensearch.flowframework.common.CommonValue.DEPLOY_FIELD;
 import static org.opensearch.flowframework.common.CommonValue.DESCRIPTION_FIELD;
+import static org.opensearch.flowframework.common.CommonValue.EMBEDDING_DIMENSION;
+import static org.opensearch.flowframework.common.CommonValue.FRAMEWORK_TYPE;
 import static org.opensearch.flowframework.common.CommonValue.FUNCTION_NAME;
 import static org.opensearch.flowframework.common.CommonValue.INTERFACE_FIELD;
 import static org.opensearch.flowframework.common.CommonValue.MODEL_CONFIG;
@@ -118,10 +113,14 @@
             String functionName = (String) inputs.get(FUNCTION_NAME);
             String modelContentHashValue = (String) inputs.get(MODEL_CONTENT_HASH_VALUE);
             String url = (String) inputs.get(URL);
+            String modelType = (String) inputs.get(MODEL_TYPE);
+            String embeddingDimension = (String) inputs.get(EMBEDDING_DIMENSION);
+            String frameworkType = (String) inputs.get(FRAMEWORK_TYPE);
 
             // Extract optional fields
             String description = (String) inputs.get(DESCRIPTION_FIELD);
             String modelGroupId = (String) inputs.get(MODEL_GROUP_ID);
+            String allConfig = (String) inputs.get(ALL_CONFIG);
             String modelInterface = (String) inputs.get(INTERFACE_FIELD);
             final Boolean deploy = ParseUtils.parseIfExists(inputs, DEPLOY_FIELD, Boolean.class);
 
@@ -156,7 +155,6 @@
 
                 mlInputBuilder.modelConfig(baseModelConfig);
             }
-
             if (description != null) {
                 mlInputBuilder.description(description);
             }
