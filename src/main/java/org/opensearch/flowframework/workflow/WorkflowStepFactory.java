/*
 * Copyright OpenSearch Contributors
 * SPDX-License-Identifier: Apache-2.0
 *
 * The OpenSearch Contributors require contributions made to
 * this file be licensed under the Apache-2.0 license or a
 * compatible open source license.
 */
package org.opensearch.flowframework.workflow;

import org.apache.logging.log4j.LogManager;
import org.apache.logging.log4j.Logger;
import org.opensearch.client.Client;
import org.opensearch.common.unit.TimeValue;
import org.opensearch.core.common.Strings;
import org.opensearch.core.rest.RestStatus;
import org.opensearch.flowframework.common.FlowFrameworkSettings;
import org.opensearch.flowframework.exception.FlowFrameworkException;
import org.opensearch.flowframework.indices.FlowFrameworkIndicesHandler;
import org.opensearch.flowframework.model.WorkflowStepValidator;
import org.opensearch.flowframework.model.WorkflowValidator;
import org.opensearch.ml.client.MachineLearningNodeClient;
import org.opensearch.threadpool.ThreadPool;

import java.util.Collection;
import java.util.Collections;
import java.util.HashMap;
import java.util.List;
import java.util.Map;
import java.util.Set;
import java.util.function.Supplier;
import java.util.stream.Collectors;
import java.util.stream.Stream;

import static org.opensearch.flowframework.common.CommonValue.ACTIONS_FIELD;
import static org.opensearch.flowframework.common.CommonValue.CONFIGURATIONS;
import static org.opensearch.flowframework.common.CommonValue.CREDENTIAL_FIELD;
import static org.opensearch.flowframework.common.CommonValue.DESCRIPTION_FIELD;
import static org.opensearch.flowframework.common.CommonValue.DESTINATION_INDEX;
import static org.opensearch.flowframework.common.CommonValue.EMBEDDING_DIMENSION;
import static org.opensearch.flowframework.common.CommonValue.FRAMEWORK_TYPE;
import static org.opensearch.flowframework.common.CommonValue.FUNCTION_NAME;
import static org.opensearch.flowframework.common.CommonValue.MODEL_CONTENT_HASH_VALUE;
import static org.opensearch.flowframework.common.CommonValue.MODEL_FORMAT;
import static org.opensearch.flowframework.common.CommonValue.MODEL_GROUP_STATUS;
import static org.opensearch.flowframework.common.CommonValue.MODEL_TYPE;
import static org.opensearch.flowframework.common.CommonValue.NAME_FIELD;
import static org.opensearch.flowframework.common.CommonValue.OPENSEARCH_ML;
import static org.opensearch.flowframework.common.CommonValue.PARAMETERS_FIELD;
import static org.opensearch.flowframework.common.CommonValue.PIPELINE_ID;
import static org.opensearch.flowframework.common.CommonValue.PROTOCOL_FIELD;
import static org.opensearch.flowframework.common.CommonValue.REGISTER_MODEL_STATUS;
import static org.opensearch.flowframework.common.CommonValue.SOURCE_INDEX;
import static org.opensearch.flowframework.common.CommonValue.SUCCESS;
import static org.opensearch.flowframework.common.CommonValue.TOOLS_FIELD;
import static org.opensearch.flowframework.common.CommonValue.TYPE;
import static org.opensearch.flowframework.common.CommonValue.URL;
import static org.opensearch.flowframework.common.CommonValue.VERSION_FIELD;
import static org.opensearch.flowframework.common.WorkflowResources.AGENT_ID;
import static org.opensearch.flowframework.common.WorkflowResources.CONNECTOR_ID;
import static org.opensearch.flowframework.common.WorkflowResources.INDEX_NAME;
import static org.opensearch.flowframework.common.WorkflowResources.MODEL_GROUP_ID;
import static org.opensearch.flowframework.common.WorkflowResources.MODEL_ID;

/**
 * Generates instances implementing {@link WorkflowStep}.
 */
public class WorkflowStepFactory {

    private final Map<String, Supplier<WorkflowStep>> stepMap = new HashMap<>();
    private static final Logger logger = LogManager.getLogger(WorkflowStepFactory.class);

    /**
     * Instantiate this class.
     *
     * @param threadPool The OpenSearch thread pool
     * @param mlClient Machine Learning client to perform ml operations
     * @param flowFrameworkIndicesHandler FlowFrameworkIndicesHandler class to update system indices
     * @param flowFrameworkSettings common settings of the plugin
     * @param client The OpenSearch Client
     */
    public WorkflowStepFactory(
        ThreadPool threadPool,
        MachineLearningNodeClient mlClient,
        FlowFrameworkIndicesHandler flowFrameworkIndicesHandler,
        FlowFrameworkSettings flowFrameworkSettings,
        Client client
    ) {
        stepMap.put(NoOpStep.NAME, NoOpStep::new);
        stepMap.put(CreateIndexStep.NAME, () -> new CreateIndexStep(client, flowFrameworkIndicesHandler));
        stepMap.put(DeleteIndexStep.NAME, () -> new DeleteIndexStep(client));
        stepMap.put(ReindexStep.NAME, () -> new ReindexStep(client, flowFrameworkIndicesHandler));
        stepMap.put(
            RegisterLocalCustomModelStep.NAME,
            () -> new RegisterLocalCustomModelStep(threadPool, mlClient, flowFrameworkIndicesHandler, flowFrameworkSettings)
        );
        stepMap.put(
            RegisterLocalSparseEncodingModelStep.NAME,
            () -> new RegisterLocalSparseEncodingModelStep(threadPool, mlClient, flowFrameworkIndicesHandler, flowFrameworkSettings)
        );
        stepMap.put(
            RegisterLocalPretrainedModelStep.NAME,
            () -> new RegisterLocalPretrainedModelStep(threadPool, mlClient, flowFrameworkIndicesHandler, flowFrameworkSettings)
        );
        stepMap.put(RegisterRemoteModelStep.NAME, () -> new RegisterRemoteModelStep(mlClient, flowFrameworkIndicesHandler));
        stepMap.put(DeleteModelStep.NAME, () -> new DeleteModelStep(mlClient));
        stepMap.put(
            DeployModelStep.NAME,
            () -> new DeployModelStep(threadPool, mlClient, flowFrameworkIndicesHandler, flowFrameworkSettings)
        );
        stepMap.put(UndeployModelStep.NAME, () -> new UndeployModelStep(mlClient));
        stepMap.put(CreateConnectorStep.NAME, () -> new CreateConnectorStep(mlClient, flowFrameworkIndicesHandler));
        stepMap.put(DeleteConnectorStep.NAME, () -> new DeleteConnectorStep(mlClient));
        stepMap.put(RegisterModelGroupStep.NAME, () -> new RegisterModelGroupStep(mlClient, flowFrameworkIndicesHandler));
        stepMap.put(ToolStep.NAME, ToolStep::new);
        stepMap.put(RegisterAgentStep.NAME, () -> new RegisterAgentStep(mlClient, flowFrameworkIndicesHandler));
        stepMap.put(DeleteAgentStep.NAME, () -> new DeleteAgentStep(mlClient));
        stepMap.put(CreateIngestPipelineStep.NAME, () -> new CreateIngestPipelineStep(client, flowFrameworkIndicesHandler));
        stepMap.put(DeleteIngestPipelineStep.NAME, () -> new DeleteIngestPipelineStep(client));
        stepMap.put(CreateSearchPipelineStep.NAME, () -> new CreateSearchPipelineStep(client, flowFrameworkIndicesHandler));
<<<<<<< HEAD
        stepMap.put(UpdateIngestPipelineStep.NAME, () -> new UpdateIngestPipelineStep(client));
        stepMap.put(UpdateSearchPipelineStep.NAME, () -> new UpdateSearchPipelineStep(client));
        stepMap.put(UpdateIndexStep.NAME, () -> new UpdateIndexStep(client));

=======
        stepMap.put(DeleteSearchPipelineStep.NAME, () -> new DeleteSearchPipelineStep(client));
>>>>>>> f3a9e996
    }

    /**
     * Enum encapsulating the different step names, their inputs, outputs, required plugin and timeout of the step
     */
    public enum WorkflowSteps {

        /** Noop Step */
        NOOP(NoOpStep.NAME, Collections.emptyList(), Collections.emptyList(), Collections.emptyList(), null),

        /** Create Index Step */
        CREATE_INDEX(CreateIndexStep.NAME, List.of(INDEX_NAME, CONFIGURATIONS), List.of(INDEX_NAME), Collections.emptyList(), null),

        /** Delete Index Step */
        DELETE_INDEX(
            DeleteIndexStep.NAME,
            DeleteIndexStep.REQUIRED_INPUTS, // TODO: Copy this pattern to other steps, see
            DeleteIndexStep.PROVIDED_OUTPUTS, // https://github.com/opensearch-project/flow-framework/issues/535
            Collections.emptyList(),
            null
        ),

        /** Create ReIndex Step */
        REINDEX(ReindexStep.NAME, List.of(SOURCE_INDEX, DESTINATION_INDEX), List.of(ReindexStep.NAME), Collections.emptyList(), null),

        /** Create Connector Step */
        CREATE_CONNECTOR(
            CreateConnectorStep.NAME,
            List.of(NAME_FIELD, DESCRIPTION_FIELD, VERSION_FIELD, PROTOCOL_FIELD, PARAMETERS_FIELD, CREDENTIAL_FIELD, ACTIONS_FIELD),
            List.of(CONNECTOR_ID),
            List.of(OPENSEARCH_ML),
            TimeValue.timeValueSeconds(60)
        ),

        /** Register Local Custom Model Step */
        REGISTER_LOCAL_CUSTOM_MODEL(
            RegisterLocalCustomModelStep.NAME,
            List.of(
                NAME_FIELD,
                VERSION_FIELD,
                MODEL_FORMAT,
                FUNCTION_NAME,
                MODEL_CONTENT_HASH_VALUE,
                URL,
                MODEL_TYPE,
                EMBEDDING_DIMENSION,
                FRAMEWORK_TYPE
            ),
            List.of(MODEL_ID, REGISTER_MODEL_STATUS),
            List.of(OPENSEARCH_ML),
            TimeValue.timeValueSeconds(60)
        ),

        /** Register Local Sparse Encoding Model Step */
        REGISTER_LOCAL_SPARSE_ENCODING_MODEL(
            RegisterLocalSparseEncodingModelStep.NAME,
            List.of(NAME_FIELD, VERSION_FIELD, MODEL_FORMAT),
            List.of(MODEL_ID, REGISTER_MODEL_STATUS, FUNCTION_NAME, MODEL_CONTENT_HASH_VALUE, URL),
            List.of(OPENSEARCH_ML),
            TimeValue.timeValueSeconds(60)
        ),

        /** Register Local Pretrained Model Step */
        REGISTER_LOCAL_PRETRAINED_MODEL(
            RegisterLocalPretrainedModelStep.NAME,
            List.of(NAME_FIELD, VERSION_FIELD, MODEL_FORMAT),
            List.of(MODEL_ID, REGISTER_MODEL_STATUS),
            List.of(OPENSEARCH_ML),
            TimeValue.timeValueSeconds(60)
        ),

        /** Register Remote Model Step */
        REGISTER_REMOTE_MODEL(
            RegisterRemoteModelStep.NAME,
            List.of(NAME_FIELD, CONNECTOR_ID),
            List.of(MODEL_ID, REGISTER_MODEL_STATUS),
            List.of(OPENSEARCH_ML),
            null
        ),

        /** Register Model Group Step */
        REGISTER_MODEL_GROUP(
            RegisterModelGroupStep.NAME,
            List.of(NAME_FIELD),
            List.of(MODEL_GROUP_ID, MODEL_GROUP_STATUS),
            List.of(OPENSEARCH_ML),
            null
        ),

        /** Deploy Model Step */
        DEPLOY_MODEL(DeployModelStep.NAME, List.of(MODEL_ID), List.of(MODEL_ID), List.of(OPENSEARCH_ML), TimeValue.timeValueSeconds(15)),

        /** Undeploy Model Step */
        UNDEPLOY_MODEL(UndeployModelStep.NAME, List.of(MODEL_ID), List.of(SUCCESS), List.of(OPENSEARCH_ML), null),

        /** Delete Model Step */
        DELETE_MODEL(DeleteModelStep.NAME, List.of(MODEL_ID), List.of(MODEL_ID), List.of(OPENSEARCH_ML), null),

        /** Delete Connector Step */
        DELETE_CONNECTOR(DeleteConnectorStep.NAME, List.of(CONNECTOR_ID), List.of(CONNECTOR_ID), List.of(OPENSEARCH_ML), null),

        /** Register Agent Step */
        REGISTER_AGENT(RegisterAgentStep.NAME, List.of(NAME_FIELD, TYPE), List.of(AGENT_ID), List.of(OPENSEARCH_ML), null),

        /** Delete Agent Step */
        DELETE_AGENT(DeleteAgentStep.NAME, List.of(AGENT_ID), List.of(AGENT_ID), List.of(OPENSEARCH_ML), null),

        /** Create Tool Step */
        CREATE_TOOL(ToolStep.NAME, List.of(TYPE), List.of(TOOLS_FIELD), List.of(OPENSEARCH_ML), null),

        /** Create Ingest Pipeline Step */
        CREATE_INGEST_PIPELINE(
            CreateIngestPipelineStep.NAME,
            List.of(PIPELINE_ID, CONFIGURATIONS),
            List.of(PIPELINE_ID),
            Collections.emptyList(),
            null
        ),

        /** Delete Ingest Pipeline Step */
        DELETE_INGEST_PIPELINE(
            DeleteIngestPipelineStep.NAME,
            DeleteIngestPipelineStep.REQUIRED_INPUTS,
            DeleteIngestPipelineStep.PROVIDED_OUTPUTS,
            Collections.emptyList(),
            null
        ),

        /** Create Search Pipeline Step */
        CREATE_SEARCH_PIPELINE(
            CreateSearchPipelineStep.NAME,
            List.of(PIPELINE_ID, CONFIGURATIONS),
            List.of(PIPELINE_ID),
            Collections.emptyList(),
            null
        ),

<<<<<<< HEAD
        /** Update Ingest Pipeline Step */
        UPDATE_INGEST_PIPELINE(
            UpdateIngestPipelineStep.NAME,
            List.of(PIPELINE_ID, CONFIGURATIONS),
            List.of(PIPELINE_ID),
            Collections.emptyList(),
            null
        ),

        /** Update Search Pipeline Step */
        UPDATE_SEARCH_PIPELINE(
            UpdateSearchPipelineStep.NAME,
            List.of(PIPELINE_ID, CONFIGURATIONS),
            List.of(PIPELINE_ID),
            Collections.emptyList(),
            null
        ),

        /** Update Index Step */
        UPDATE_INDEX(UpdateIndexStep.NAME, List.of(INDEX_NAME, CONFIGURATIONS), List.of(INDEX_NAME), Collections.emptyList(), null);
=======
        /** Delete Search Pipeline Step */
        DELETE_SEARCH_PIPELINE(
            DeleteSearchPipelineStep.NAME,
            DeleteSearchPipelineStep.REQUIRED_INPUTS,
            DeleteSearchPipelineStep.PROVIDED_OUTPUTS,
            Collections.emptyList(),
            null
        );
>>>>>>> f3a9e996

        private final String workflowStepName;
        private final List<String> inputs;
        private final List<String> outputs;
        private final List<String> requiredPlugins;
        private final TimeValue timeout;

        WorkflowSteps(
            String workflowStepName,
            Collection<String> inputs,
            Collection<String> outputs,
            List<String> requiredPlugins,
            TimeValue timeout
        ) {
            this.workflowStepName = workflowStepName;
            this.inputs = List.copyOf(inputs);
            this.outputs = List.copyOf(outputs);
            this.requiredPlugins = requiredPlugins;
            this.timeout = timeout;
        }

        /**
         * Returns the workflowStep for the given enum Constant
         * @return the workflowStep of this data.
         */
        public String getWorkflowStepName() {
            return workflowStepName;
        }

        /**
         * Get the required inputs
         * @return the inputs
         */
        public List<String> inputs() {
            return inputs;
        }

        /**
         * Get the required outputs
         * @return the outputs
         */
        public List<String> outputs() {
            return outputs;
        }

        /**
         * Get the required plugins
         * @return the required plugins
         */
        public List<String> requiredPlugins() {
            return requiredPlugins;
        }

        /**
         * Get the timeout
         * @return the timeout
         */
        public TimeValue timeout() {
            return timeout;
        }

        /**
         * Get the workflow step validator object
         * @return the WorkflowStepValidator
         */
        public WorkflowStepValidator getWorkflowStepValidator() {
            return new WorkflowStepValidator(inputs, outputs, requiredPlugins, timeout);
        }

        /**
         * Gets the timeout based on the workflowStep.
         * @param workflowStep workflow step type
         * @return the resource that will be created
         * @throws FlowFrameworkException if workflow step doesn't exist in enum
         */
        public static TimeValue getTimeoutByWorkflowType(String workflowStep) throws FlowFrameworkException {
            if (!Strings.isNullOrEmpty(workflowStep)) {
                for (WorkflowSteps mapping : values()) {
                    if (workflowStep.equals(mapping.getWorkflowStepName())) {
                        return mapping.timeout();
                    }
                }
            }
            String errorMessage = "Unable to find workflow timeout for step: " + workflowStep;
            logger.error(errorMessage);
            throw new FlowFrameworkException(errorMessage, RestStatus.BAD_REQUEST);
        }

        /**
         * Gets the required plugins based on the workflowStep.
         * @param workflowStep workflow step type
         * @return the resource that will be created
         * @throws FlowFrameworkException if workflow step doesn't exist in enum
         */
        public static List<String> getRequiredPluginsByWorkflowType(String workflowStep) throws FlowFrameworkException {
            if (!Strings.isNullOrEmpty(workflowStep)) {
                for (WorkflowSteps mapping : values()) {
                    if (workflowStep.equals(mapping.getWorkflowStepName())) {
                        return mapping.requiredPlugins();
                    }
                }
            }
            String errorMessage = "Unable to find workflow required plugins for step: " + workflowStep;
            logger.error(errorMessage);
            throw new FlowFrameworkException(errorMessage, RestStatus.BAD_REQUEST);
        }

        /**
         * Gets the output based on the workflowStep.
         * @param workflowStep workflow step type
         * @return the resource that will be created
         * @throws FlowFrameworkException if workflow step doesn't exist in enum
         */
        public static List<String> getOutputByWorkflowType(String workflowStep) throws FlowFrameworkException {
            if (!Strings.isNullOrEmpty(workflowStep)) {
                for (WorkflowSteps mapping : values()) {
                    if (workflowStep.equals(mapping.getWorkflowStepName())) {
                        return mapping.outputs();
                    }
                }
            }
            String errorMessage = "Unable to find workflow output for step " + workflowStep;
            logger.error(errorMessage);
            throw new FlowFrameworkException(errorMessage, RestStatus.BAD_REQUEST);
        }

        /**
         * Gets the input based on the workflowStep.
         * @param workflowStep workflow step type
         * @return the resource that will be created
         * @throws FlowFrameworkException if workflow step doesn't exist in enum
         */
        public static List<String> getInputByWorkflowType(String workflowStep) throws FlowFrameworkException {
            if (!Strings.isNullOrEmpty(workflowStep)) {
                for (WorkflowSteps mapping : values()) {
                    if (workflowStep.equals(mapping.getWorkflowStepName())) {
                        return mapping.inputs();
                    }
                }
            }
            String errorMessage = "Unable to find workflow input for step: " + workflowStep;
            logger.error(errorMessage);
            throw new FlowFrameworkException(errorMessage, RestStatus.BAD_REQUEST);
        }

    }

    /**
     * Get the object of WorkflowValidator consisting of workflow steps
     * @return WorkflowValidator
     */
    public WorkflowValidator getWorkflowValidator() {
        return new WorkflowValidator(
            Stream.of(WorkflowSteps.values())
                .filter(w -> !WorkflowProcessSorter.WORKFLOW_STEP_DENYLIST.contains(w.getWorkflowStepName()))
                .collect(Collectors.toMap(WorkflowSteps::getWorkflowStepName, WorkflowSteps::getWorkflowStepValidator))
        );
    }

    /**
     * Get the object of WorkflowValidator consisting of passed workflow steps
     * @param steps workflow steps
     * @return WorkflowValidator
     */
    public WorkflowValidator getWorkflowValidatorByStep(List<String> steps) {
        Set<String> validSteps = Stream.of(WorkflowSteps.values())
            .map(WorkflowSteps::getWorkflowStepName)
            .filter(name -> !WorkflowProcessSorter.WORKFLOW_STEP_DENYLIST.contains(name))
            .filter(steps::contains)
            .collect(Collectors.toSet());
        Set<String> invalidSteps = steps.stream().filter(name -> !validSteps.contains(name)).collect(Collectors.toSet());
        if (!invalidSteps.isEmpty()) {
            throw new FlowFrameworkException("Invalid step name: " + invalidSteps, RestStatus.BAD_REQUEST);
        }
        return new WorkflowValidator(
            Stream.of(WorkflowSteps.values())
                .filter(w -> validSteps.contains(w.getWorkflowStepName()))
                .collect(Collectors.toMap(WorkflowSteps::getWorkflowStepName, WorkflowSteps::getWorkflowStepValidator))
        );
    }

    /**
     * Create a new instance of a {@link WorkflowStep}.
     * @param type The type of instance to create
     * @return an instance of the specified type
     */
    public WorkflowStep createStep(String type) {
        if (stepMap.containsKey(type)) {
            return stepMap.get(type).get();
        }
        throw new FlowFrameworkException("Workflow step type [" + type + "] is not implemented.", RestStatus.NOT_IMPLEMENTED);
    }

    /**
     * Gets the step map
     * @return a read-only copy of the step map
     */
    public Map<String, Supplier<WorkflowStep>> getStepMap() {
        return Map.copyOf(this.stepMap);
    }
}<|MERGE_RESOLUTION|>--- conflicted
+++ resolved
@@ -118,14 +118,11 @@
         stepMap.put(CreateIngestPipelineStep.NAME, () -> new CreateIngestPipelineStep(client, flowFrameworkIndicesHandler));
         stepMap.put(DeleteIngestPipelineStep.NAME, () -> new DeleteIngestPipelineStep(client));
         stepMap.put(CreateSearchPipelineStep.NAME, () -> new CreateSearchPipelineStep(client, flowFrameworkIndicesHandler));
-<<<<<<< HEAD
         stepMap.put(UpdateIngestPipelineStep.NAME, () -> new UpdateIngestPipelineStep(client));
         stepMap.put(UpdateSearchPipelineStep.NAME, () -> new UpdateSearchPipelineStep(client));
         stepMap.put(UpdateIndexStep.NAME, () -> new UpdateIndexStep(client));
 
-=======
         stepMap.put(DeleteSearchPipelineStep.NAME, () -> new DeleteSearchPipelineStep(client));
->>>>>>> f3a9e996
     }
 
     /**
@@ -263,7 +260,6 @@
             null
         ),
 
-<<<<<<< HEAD
         /** Update Ingest Pipeline Step */
         UPDATE_INGEST_PIPELINE(
             UpdateIngestPipelineStep.NAME,
@@ -283,8 +279,8 @@
         ),
 
         /** Update Index Step */
-        UPDATE_INDEX(UpdateIndexStep.NAME, List.of(INDEX_NAME, CONFIGURATIONS), List.of(INDEX_NAME), Collections.emptyList(), null);
-=======
+        UPDATE_INDEX(UpdateIndexStep.NAME, List.of(INDEX_NAME, CONFIGURATIONS), List.of(INDEX_NAME), Collections.emptyList(), null),
+
         /** Delete Search Pipeline Step */
         DELETE_SEARCH_PIPELINE(
             DeleteSearchPipelineStep.NAME,
@@ -293,7 +289,6 @@
             Collections.emptyList(),
             null
         );
->>>>>>> f3a9e996
 
         private final String workflowStepName;
         private final List<String> inputs;
