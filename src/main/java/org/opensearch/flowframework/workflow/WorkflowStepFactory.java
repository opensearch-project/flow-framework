/*
 * Copyright OpenSearch Contributors
 * SPDX-License-Identifier: Apache-2.0
 *
 * The OpenSearch Contributors require contributions made to
 * this file be licensed under the Apache-2.0 license or a
 * compatible open source license.
 */
package org.opensearch.flowframework.workflow;

import org.opensearch.client.Client;
import org.opensearch.cluster.service.ClusterService;
import org.opensearch.ml.client.MachineLearningNodeClient;

import java.util.HashMap;
import java.util.Map;

/**
 * Generates instances implementing {@link WorkflowStep}.
 */
public class WorkflowStepFactory {

    private final Map<String, WorkflowStep> stepMap = new HashMap<>();

    /**
     * Instantiate this class.
     *
     * @param clusterService The OpenSearch cluster service
     * @param client The OpenSearch client steps can use
     * @param mlClient Machine Learning client to perform ml operations
     */

    public WorkflowStepFactory(ClusterService clusterService, Client client, MachineLearningNodeClient mlClient) {
        populateMap(clusterService, client, mlClient);
    }

    private void populateMap(ClusterService clusterService, Client client, MachineLearningNodeClient mlClient) {
        stepMap.put(CreateIndexStep.NAME, new CreateIndexStep(clusterService, client));
        stepMap.put(CreateIngestPipelineStep.NAME, new CreateIngestPipelineStep(client));
        stepMap.put(RegisterModelStep.NAME, new RegisterModelStep(mlClient));
        stepMap.put(DeployModelStep.NAME, new DeployModelStep(mlClient));
        stepMap.put(CreateConnectorStep.NAME, new CreateConnectorStep(mlClient));
<<<<<<< HEAD
=======
        stepMap.put(ModelGroupStep.NAME, new ModelGroupStep(mlClient));

        // TODO: These are from the demo class as placeholders, remove when demos are deleted
        stepMap.put("demo_delay_3", new DemoWorkflowStep(3000));
        stepMap.put("demo_delay_5", new DemoWorkflowStep(5000));

        // Use as a default until all the actual implementations are ready
        stepMap.put("placeholder", new WorkflowStep() {
            @Override
            public CompletableFuture<WorkflowData> execute(List<WorkflowData> data) {
                CompletableFuture<WorkflowData> future = new CompletableFuture<>();
                future.complete(WorkflowData.EMPTY);
                return future;
            }

            @Override
            public String getName() {
                return "placeholder";
            }
        });
>>>>>>> bcd53e1d
    }

    /**
     * Create a new instance of a {@link WorkflowStep}.
     * @param type The type of instance to create
     * @return an instance of the specified type
     */
    public WorkflowStep createStep(String type) {
        if (stepMap.containsKey(type)) {
            return stepMap.get(type);
        }
        // TODO: replace this with a FlowFrameworkException
        // https://github.com/opensearch-project/opensearch-ai-flow-framework/pull/43
        return stepMap.get("placeholder");
    }

    /**
     * Gets the step map
     * @return the step map
     */
    public Map<String, WorkflowStep> getStepMap() {
        return this.stepMap;
    }
}<|MERGE_RESOLUTION|>--- conflicted
+++ resolved
@@ -40,29 +40,7 @@
         stepMap.put(RegisterModelStep.NAME, new RegisterModelStep(mlClient));
         stepMap.put(DeployModelStep.NAME, new DeployModelStep(mlClient));
         stepMap.put(CreateConnectorStep.NAME, new CreateConnectorStep(mlClient));
-<<<<<<< HEAD
-=======
         stepMap.put(ModelGroupStep.NAME, new ModelGroupStep(mlClient));
-
-        // TODO: These are from the demo class as placeholders, remove when demos are deleted
-        stepMap.put("demo_delay_3", new DemoWorkflowStep(3000));
-        stepMap.put("demo_delay_5", new DemoWorkflowStep(5000));
-
-        // Use as a default until all the actual implementations are ready
-        stepMap.put("placeholder", new WorkflowStep() {
-            @Override
-            public CompletableFuture<WorkflowData> execute(List<WorkflowData> data) {
-                CompletableFuture<WorkflowData> future = new CompletableFuture<>();
-                future.complete(WorkflowData.EMPTY);
-                return future;
-            }
-
-            @Override
-            public String getName() {
-                return "placeholder";
-            }
-        });
->>>>>>> bcd53e1d
     }
 
     /**
