/*
 * Copyright OpenSearch Contributors
 * SPDX-License-Identifier: Apache-2.0
 *
 * The OpenSearch Contributors require contributions made to
 * this file be licensed under the Apache-2.0 license or a
 * compatible open source license.
 */
package org.opensearch.flowframework.workflow;

import java.util.List;
import java.util.concurrent.CompletableFuture;

/**
 * Interface for the workflow setup of different building blocks.
 */
public interface WorkflowStep {

    /**
     * Triggers the actual processing of the building block.
<<<<<<< HEAD
     * @param data representing input params and content, or output content of previous steps.
     * @return A CompletableFuture of the building block. This block should return immediately, but not be completed until the step executes, containing the step's output data which may be passed to follow-on steps.
=======
     * @param data representing input params and content, or output content of previous steps. The first element of the list is data (if any) provided from parsing the template, and may be {@link WorkflowData#EMPTY}.
     * @return A CompletableFuture of the building block. This block should return immediately, but not be completed until the step executes, containing either the step's output data or {@link WorkflowData#EMPTY} which may be passed to follow-on steps.
>>>>>>> a574f478
     */
    CompletableFuture<WorkflowData> execute(List<WorkflowData> data);

    /**
     *
     * @return the name of this workflow step.
     */
    String getName();

}<|MERGE_RESOLUTION|>--- conflicted
+++ resolved
@@ -18,13 +18,8 @@
 
     /**
      * Triggers the actual processing of the building block.
-<<<<<<< HEAD
-     * @param data representing input params and content, or output content of previous steps.
-     * @return A CompletableFuture of the building block. This block should return immediately, but not be completed until the step executes, containing the step's output data which may be passed to follow-on steps.
-=======
      * @param data representing input params and content, or output content of previous steps. The first element of the list is data (if any) provided from parsing the template, and may be {@link WorkflowData#EMPTY}.
      * @return A CompletableFuture of the building block. This block should return immediately, but not be completed until the step executes, containing either the step's output data or {@link WorkflowData#EMPTY} which may be passed to follow-on steps.
->>>>>>> a574f478
      */
     CompletableFuture<WorkflowData> execute(List<WorkflowData> data);
 
