/*
 * Copyright OpenSearch Contributors
 * SPDX-License-Identifier: Apache-2.0
 *
 * The OpenSearch Contributors require contributions made to
 * this file be licensed under the Apache-2.0 license or a
 * compatible open source license.
 */
package org.opensearch.flowframework.transport;

import org.opensearch.action.ActionRequest;
import org.opensearch.action.ActionRequestValidationException;
import org.opensearch.common.Nullable;
import org.opensearch.core.common.io.stream.StreamInput;
import org.opensearch.core.common.io.stream.StreamOutput;
import org.opensearch.flowframework.model.Template;

import java.io.IOException;
import java.util.Collections;
import java.util.Map;

import static org.opensearch.flowframework.common.CommonValue.UPDATE_WORKFLOW_FIELDS;

/**
 * Transport Request to create, provision, and deprovision a workflow
 */
public class WorkflowRequest extends ActionRequest {

    /**
     * The documentId of the workflow entry within the Global Context index
     */
    @Nullable
    private String workflowId;
    /**
     * The use case template to index
     */
    @Nullable
    private Template template;
    /**
     * Validation flag
     */
    private String[] validation;

    /**
     * Provision flag
     */
    private boolean provision;

    /**
<<<<<<< HEAD
     * Reprovision flag
     */
    private boolean reprovision;
=======
     * Update Fields flag
     */
    private boolean updateFields;
>>>>>>> f3a9e996

    /**
     * Params map
     */
    private Map<String, String> params;

    /**
     * use case flag
     */
    private String useCase;

    /**
     * Deafult params map from use case
     */
    private Map<String, String> defaultParams;

    /**
     * Instantiates a new WorkflowRequest, set validation to all, no provisioning
     * @param workflowId the documentId of the workflow
     * @param template the use case template which describes the workflow
     */
    public WorkflowRequest(@Nullable String workflowId, @Nullable Template template) {
        this(workflowId, template, new String[] { "all" }, false, Collections.emptyMap(), null, Collections.emptyMap(), false);
    }

    /**
     * Instantiates a new WorkflowRequest with params map, set validation to all, provisioning to true
     * @param workflowId the documentId of the workflow
     * @param template the use case template which describes the workflow
     * @param params The parameters from the REST path
     */
    public WorkflowRequest(@Nullable String workflowId, @Nullable Template template, Map<String, String> params) {
        this(workflowId, template, new String[] { "all" }, true, params, null, Collections.emptyMap(), false);
    }

    /**
     * Instantiates a new WorkflowRequest with params map, set validation to all, provisioning to true
     * @param workflowId the documentId of the workflow
     * @param template the use case template which describes the workflow
     * @param useCase the default use case give by user
     * @param defaultParams The parameters from the REST body when a use case is given
     */
    public WorkflowRequest(@Nullable String workflowId, @Nullable Template template, String useCase, Map<String, String> defaultParams) {
        this(workflowId, template, new String[] { "all" }, false, Collections.emptyMap(), useCase, defaultParams, false);
    }

    /**
     * Instantiates a new WorkflowRequest, set validation to all, sets reprovision flag
     * @param workflowId the documentId of the workflow
     * @param template the updated template
     * @param reprovision the reprovision flag
     */
    public WorkflowRequest(String workflowId, Template template, boolean reprovision) {
        this(workflowId, template, new String[] { "all" }, false, Collections.emptyMap(), null, Collections.emptyMap(), reprovision);
    }

    /**
     * Instantiates a new WorkflowRequest
     * @param workflowId the documentId of the workflow
     * @param template the use case template which describes the workflow
     * @param validation flag to indicate if validation is necessary
     * @param provisionOrUpdate provision or updateFields flag. Only one may be true, the presence of update_fields key in map indicates if updating fields, otherwise true means it's provisioning.
     * @param params map of REST path params. If provisionOrUpdate is false, must be an empty map. If update_fields key is present, must be only key.
     * @param useCase default use case given
     * @param defaultParams the params to be used in the substitution based on the default use case.
     * @param reprovision flag to indicate if request is to reprovision
     */
    public WorkflowRequest(
        @Nullable String workflowId,
        @Nullable Template template,
        String[] validation,
        boolean provisionOrUpdate,
        Map<String, String> params,
        String useCase,
        Map<String, String> defaultParams,
        boolean reprovision
    ) {
        this.workflowId = workflowId;
        this.template = template;
        this.validation = validation;
        this.provision = provisionOrUpdate && !params.containsKey(UPDATE_WORKFLOW_FIELDS);
        this.updateFields = !provision && Boolean.parseBoolean(params.get(UPDATE_WORKFLOW_FIELDS));
        if (!this.provision && params.keySet().stream().anyMatch(k -> !UPDATE_WORKFLOW_FIELDS.equals(k))) {
            throw new IllegalArgumentException("Params may only be included when provisioning.");
        }
        this.params = this.updateFields ? Collections.emptyMap() : params;
        this.useCase = useCase;
        this.defaultParams = defaultParams;
        this.reprovision = reprovision;
    }

    /**
     * Instantiates a new Workflow request
     * @param in The input stream to read from
     * @throws IOException If the stream cannot be read properly
     */
    public WorkflowRequest(StreamInput in) throws IOException {
        super(in);
        this.workflowId = in.readOptionalString();
        String templateJson = in.readOptionalString();
        this.template = templateJson == null ? null : Template.parse(templateJson);
        this.validation = in.readStringArray();
<<<<<<< HEAD
        this.provision = in.readBoolean();
        this.params = this.provision ? in.readMap(StreamInput::readString, StreamInput::readString) : Collections.emptyMap();
        this.reprovision = in.readBoolean();
=======
        boolean provisionOrUpdate = in.readBoolean();
        this.params = provisionOrUpdate ? in.readMap(StreamInput::readString, StreamInput::readString) : Collections.emptyMap();
        this.provision = provisionOrUpdate && !params.containsKey(UPDATE_WORKFLOW_FIELDS);
        this.updateFields = !provision && Boolean.parseBoolean(params.get(UPDATE_WORKFLOW_FIELDS));
        if (this.updateFields) {
            this.params = Collections.emptyMap();
        }
>>>>>>> f3a9e996
    }

    /**
     * Gets the workflow Id of the request
     * @return the workflow Id
     */
    @Nullable
    public String getWorkflowId() {
        return this.workflowId;
    }

    /**
     * Gets the use case template of the request
     * @return the use case template
     */
    @Nullable
    public Template getTemplate() {
        return this.template;
    }

    /**
     * Gets the validation flag
     * @return the validation boolean
     */
    public String[] getValidation() {
        return this.validation;
    }

    /**
     * Gets the provision flag
     * @return the provision boolean
     */
    public boolean isProvision() {
        return this.provision;
    }

    /**
     * Gets the update fields flag
     * @return the update fields boolean
     */
    public boolean isUpdateFields() {
        return this.updateFields;
    }

    /**
     * Gets the params map
     * @return the params map
     */
    public Map<String, String> getParams() {
        return Map.copyOf(this.params);
    }

    /**
     * Gets the use case
     * @return the use case
     */
    public String getUseCase() {
        return this.useCase;
    }

    /**
     * Gets the params map
     * @return the params map
     */
    public Map<String, String> getDefaultParams() {
        return Map.copyOf(this.defaultParams);
    }

    /**
     * Gets the reprovision flag
     * @return the reprovision boolean
     */
    public boolean isReprovision() {
        return this.reprovision;
    }

    @Override
    public void writeTo(StreamOutput out) throws IOException {
        super.writeTo(out);
        out.writeOptionalString(workflowId);
        out.writeOptionalString(template == null ? null : template.toJson());
        out.writeStringArray(validation);
        out.writeBoolean(provision || updateFields);
        if (provision) {
            out.writeMap(params, StreamOutput::writeString, StreamOutput::writeString);
        } else if (updateFields) {
            out.writeMap(Map.of(UPDATE_WORKFLOW_FIELDS, "true"), StreamOutput::writeString, StreamOutput::writeString);
        }
        out.writeBoolean(reprovision);
    }

    @Override
    public ActionRequestValidationException validate() {
        return null;
    }
}<|MERGE_RESOLUTION|>--- conflicted
+++ resolved
@@ -47,15 +47,14 @@
     private boolean provision;
 
     /**
-<<<<<<< HEAD
      * Reprovision flag
      */
     private boolean reprovision;
-=======
+
+    /**
      * Update Fields flag
      */
     private boolean updateFields;
->>>>>>> f3a9e996
 
     /**
      * Params map
@@ -158,11 +157,6 @@
         String templateJson = in.readOptionalString();
         this.template = templateJson == null ? null : Template.parse(templateJson);
         this.validation = in.readStringArray();
-<<<<<<< HEAD
-        this.provision = in.readBoolean();
-        this.params = this.provision ? in.readMap(StreamInput::readString, StreamInput::readString) : Collections.emptyMap();
-        this.reprovision = in.readBoolean();
-=======
         boolean provisionOrUpdate = in.readBoolean();
         this.params = provisionOrUpdate ? in.readMap(StreamInput::readString, StreamInput::readString) : Collections.emptyMap();
         this.provision = provisionOrUpdate && !params.containsKey(UPDATE_WORKFLOW_FIELDS);
@@ -170,7 +164,7 @@
         if (this.updateFields) {
             this.params = Collections.emptyMap();
         }
->>>>>>> f3a9e996
+        this.reprovision = in.readBoolean();
     }
 
     /**
