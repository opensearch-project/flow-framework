--- conflicted
+++ resolved
@@ -242,11 +242,13 @@
                     if (getResponse.isExists()) {
 
                         Template existingTemplate = Template.parse(getResponse.getSourceAsString());
-<<<<<<< HEAD
-                        Template template = new Template.Builder(templateWithUser).createdTime(existingTemplate.createdTime())
-                            .lastUpdatedTime(Instant.now())
-                            .lastProvisionedTime(existingTemplate.lastProvisionedTime())
-                            .build();
+                        Template template = isFieldUpdate
+                            ? Template.updateExistingTemplate(existingTemplate, templateWithUser)
+                            : Template.builder(templateWithUser)
+                                .createdTime(existingTemplate.createdTime())
+                                .lastUpdatedTime(Instant.now())
+                                .lastProvisionedTime(existingTemplate.lastProvisionedTime())
+                                .build();
 
                         if (request.isReprovision()) {
 
@@ -279,50 +281,38 @@
                                 request.getWorkflowId(),
                                 template,
                                 ActionListener.wrap(response -> {
-                                    // Regular update, reset provisioning status
-=======
-                        Template template = isFieldUpdate
-                            ? Template.updateExistingTemplate(existingTemplate, templateWithUser)
-                            : Template.builder(templateWithUser)
-                                .createdTime(existingTemplate.createdTime())
-                                .lastUpdatedTime(Instant.now())
-                                .lastProvisionedTime(existingTemplate.lastProvisionedTime())
-                                .build();
-                        flowFrameworkIndicesHandler.updateTemplateInGlobalContext(
-                            request.getWorkflowId(),
-                            template,
-                            ActionListener.wrap(response -> {
-                                // Ignore state index if updating fields
-                                if (!isFieldUpdate) {
->>>>>>> f3a9e996
-                                    flowFrameworkIndicesHandler.updateFlowFrameworkSystemIndexDoc(
-                                        request.getWorkflowId(),
-                                        Map.ofEntries(
-                                            Map.entry(STATE_FIELD, State.NOT_STARTED),
-                                            Map.entry(PROVISIONING_PROGRESS_FIELD, ProvisioningProgress.NOT_STARTED)
-                                        ),
-                                        ActionListener.wrap(updateResponse -> {
-                                            logger.info(
-                                                "updated workflow {} state to {}",
-                                                request.getWorkflowId(),
-                                                State.NOT_STARTED.name()
-                                            );
-                                            listener.onResponse(new WorkflowResponse(request.getWorkflowId()));
-                                        }, exception -> {
-                                            String errorMessage = "Failed to update workflow "
-                                                + request.getWorkflowId()
-                                                + " in template index";
-                                            logger.error(errorMessage, exception);
-                                            if (exception instanceof FlowFrameworkException) {
-                                                listener.onFailure(exception);
-                                            } else {
-                                                listener.onFailure(
-                                                    new FlowFrameworkException(errorMessage, ExceptionsHelper.status(exception))
+                                    // Regular update, reset provisioning status, ignore state index if updating fields
+                                    if (!isFieldUpdate) {
+                                        flowFrameworkIndicesHandler.updateFlowFrameworkSystemIndexDoc(
+                                            request.getWorkflowId(),
+                                            Map.ofEntries(
+                                                Map.entry(STATE_FIELD, State.NOT_STARTED),
+                                                Map.entry(PROVISIONING_PROGRESS_FIELD, ProvisioningProgress.NOT_STARTED)
+                                            ),
+                                            ActionListener.wrap(updateResponse -> {
+                                                logger.info(
+                                                    "updated workflow {} state to {}",
+                                                    request.getWorkflowId(),
+                                                    State.NOT_STARTED.name()
                                                 );
-                                            }
-                                        })
-                                    );
-<<<<<<< HEAD
+                                                listener.onResponse(new WorkflowResponse(request.getWorkflowId()));
+                                            }, exception -> {
+                                                String errorMessage = "Failed to update workflow "
+                                                    + request.getWorkflowId()
+                                                    + " in template index";
+                                                logger.error(errorMessage, exception);
+                                                if (exception instanceof FlowFrameworkException) {
+                                                    listener.onFailure(exception);
+                                                } else {
+                                                    listener.onFailure(
+                                                        new FlowFrameworkException(errorMessage, ExceptionsHelper.status(exception))
+                                                    );
+                                                }
+                                            })
+                                        );
+                                    } else {
+                                        listener.onResponse(new WorkflowResponse(request.getWorkflowId()));
+                                    }
                                 }, exception -> {
                                     String errorMessage = "Failed to update use case template " + request.getWorkflowId();
                                     logger.error(errorMessage, exception);
@@ -331,25 +321,10 @@
                                     } else {
                                         listener.onFailure(new FlowFrameworkException(errorMessage, ExceptionsHelper.status(exception)));
                                     }
-                                })
+                                }),
+                                isFieldUpdate
                             );
                         }
-=======
-                                } else {
-                                    listener.onResponse(new WorkflowResponse(request.getWorkflowId()));
-                                }
-                            }, exception -> {
-                                String errorMessage = "Failed to update use case template " + request.getWorkflowId();
-                                logger.error(errorMessage, exception);
-                                if (exception instanceof FlowFrameworkException) {
-                                    listener.onFailure(exception);
-                                } else {
-                                    listener.onFailure(new FlowFrameworkException(errorMessage, ExceptionsHelper.status(exception)));
-                                }
-                            }),
-                            isFieldUpdate
-                        );
->>>>>>> f3a9e996
                     } else {
                         String errorMessage = "Failed to retrieve template (" + workflowId + ") from global context.";
                         logger.error(errorMessage);
