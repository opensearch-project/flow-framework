--- conflicted
+++ resolved
@@ -110,15 +110,6 @@
         }
 
         if (request.getWorkflowId() == null) {
-<<<<<<< HEAD
-            // Initialize master key index and create new global context and state index entries
-            flowFrameworkIndicesHandler.initializeMasterKeyIndex(ActionListener.wrap(isInitialized -> {
-                if (!isInitialized) {
-                    listener.onFailure(
-                        new FlowFrameworkException("Failed to initalize master key index", RestStatus.INTERNAL_SERVER_ERROR)
-                    );
-                } else {
-=======
             // Throttle incoming requests
             checkMaxWorkflows(request.getRequestTimeout(), request.getMaxWorkflows(), ActionListener.wrap(max -> {
                 if (!max) {
@@ -128,39 +119,55 @@
                     listener.onFailure(ffe);
                     return;
                 } else {
-                    // Create new global context and state index entries
->>>>>>> f70f4350
-                    flowFrameworkIndicesHandler.putTemplateToGlobalContext(templateWithUser, ActionListener.wrap(globalContextResponse -> {
-                        flowFrameworkIndicesHandler.putInitialStateToWorkflowState(
-                            globalContextResponse.getId(),
-                            user,
-                            ActionListener.wrap(stateResponse -> {
-                                logger.info("create state workflow doc");
-                                listener.onResponse(new WorkflowResponse(globalContextResponse.getId()));
-                            }, exception -> {
-                                logger.error("Failed to save workflow state : {}", exception.getMessage());
-                                if (exception instanceof FlowFrameworkException) {
-                                    listener.onFailure(exception);
-                                } else {
-                                    listener.onFailure(new FlowFrameworkException(exception.getMessage(), RestStatus.BAD_REQUEST));
-                                }
-                            })
-                        );
+                    // Initialize master key index and create new global context and state index entries
+                    flowFrameworkIndicesHandler.initMasterKeyIndexIfAbsent(ActionListener.wrap(isInitialized -> {
+                        if (!isInitialized) {
+                            listener.onFailure(
+                                new FlowFrameworkException("Failed to initalize master key index", RestStatus.INTERNAL_SERVER_ERROR)
+                            );
+                        } else {
+                            // Create new global context and state index entries
+                            flowFrameworkIndicesHandler.putTemplateToGlobalContext(
+                                templateWithUser,
+                                ActionListener.wrap(globalContextResponse -> {
+                                    flowFrameworkIndicesHandler.putInitialStateToWorkflowState(
+                                        globalContextResponse.getId(),
+                                        user,
+                                        ActionListener.wrap(stateResponse -> {
+                                            logger.info("create state workflow doc");
+                                            listener.onResponse(new WorkflowResponse(globalContextResponse.getId()));
+                                        }, exception -> {
+                                            logger.error("Failed to save workflow state : {}", exception.getMessage());
+                                            if (exception instanceof FlowFrameworkException) {
+                                                listener.onFailure(exception);
+                                            } else {
+                                                listener.onFailure(
+                                                    new FlowFrameworkException(exception.getMessage(), RestStatus.BAD_REQUEST)
+                                                );
+                                            }
+                                        })
+                                    );
+                                }, exception -> {
+                                    logger.error("Failed to save use case template : {}", exception.getMessage());
+                                    if (exception instanceof FlowFrameworkException) {
+                                        listener.onFailure(exception);
+                                    } else {
+                                        listener.onFailure(
+                                            new FlowFrameworkException(exception.getMessage(), ExceptionsHelper.status(exception))
+                                        );
+                                    }
+
+                                })
+                            );
+                        }
                     }, exception -> {
-                        logger.error("Failed to save use case template : {}", exception.getMessage());
+                        logger.error("Failed to initialize master key index : {}", exception.getMessage());
                         if (exception instanceof FlowFrameworkException) {
                             listener.onFailure(exception);
                         } else {
                             listener.onFailure(new FlowFrameworkException(exception.getMessage(), ExceptionsHelper.status(exception)));
+
                         }
-<<<<<<< HEAD
-                    }));
-                }
-            }, exception -> {
-                logger.error("Failed to initialize master key index : {}", exception.getMessage());
-                if (exception instanceof FlowFrameworkException) {
-                    listener.onFailure(exception);
-=======
 
                     }));
                 }
@@ -168,7 +175,6 @@
                 logger.error("Failed to updated use case template {} : {}", request.getWorkflowId(), e.getMessage());
                 if (e instanceof FlowFrameworkException) {
                     listener.onFailure(e);
->>>>>>> f70f4350
                 } else {
                     listener.onFailure(new FlowFrameworkException(e.getMessage(), ExceptionsHelper.status(e)));
                 }
