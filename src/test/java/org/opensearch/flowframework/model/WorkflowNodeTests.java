--- conflicted
+++ resolved
@@ -57,10 +57,6 @@
         assertNotEquals(nodeA, nodeB);
 
         String json = TemplateTestJsonUtil.parseToJson(nodeA);
-<<<<<<< HEAD
-=======
-        logger.info("JSON : " + json);
->>>>>>> 9c3a0cdc
         assertTrue(json.startsWith("{\"id\":\"A\",\"type\":\"a-type\",\"previous_node_inputs\":{\"foo\":\"field\"},"));
         assertTrue(json.contains("\"user_inputs\":{"));
         assertTrue(json.contains("\"foo\":\"a string\""));
