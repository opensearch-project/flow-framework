--- conflicted
+++ resolved
@@ -30,8 +30,6 @@
 import org.opensearch.flowframework.model.WorkflowNode;
 import org.opensearch.flowframework.util.ParseUtils;
 import org.opensearch.flowframework.workflow.WorkflowProcessSorter;
-import org.opensearch.flowframework.workflow.WorkflowStepFactory;
-import org.opensearch.ml.client.MachineLearningNodeClient;
 import org.opensearch.tasks.Task;
 import org.opensearch.test.OpenSearchTestCase;
 import org.opensearch.threadpool.ThreadPool;
@@ -59,6 +57,8 @@
 import static org.mockito.ArgumentMatchers.eq;
 import static org.mockito.Mockito.anyInt;
 import static org.mockito.Mockito.doAnswer;
+import static org.mockito.Mockito.doNothing;
+import static org.mockito.Mockito.doThrow;
 import static org.mockito.Mockito.mock;
 import static org.mockito.Mockito.spy;
 import static org.mockito.Mockito.times;
@@ -71,7 +71,7 @@
     private FlowFrameworkIndicesHandler flowFrameworkIndicesHandler;
     private WorkflowProcessSorter workflowProcessSorter;
     private Template template;
-    private Client client = mock(Client.class);
+    private Client client;
     private ThreadPool threadPool;
     private ClusterSettings clusterSettings;
     private ClusterService clusterService;
@@ -82,6 +82,8 @@
     @Override
     public void setUp() throws Exception {
         super.setUp();
+        client = mock(Client.class);
+
         threadPool = mock(ThreadPool.class);
         settings = Settings.builder()
             .put("plugins.flow_framework.max_workflows", 2)
@@ -95,26 +97,11 @@
         clusterService = mock(ClusterService.class);
         when(clusterService.getClusterSettings()).thenReturn(clusterSettings);
         this.flowFrameworkIndicesHandler = mock(FlowFrameworkIndicesHandler.class);
-<<<<<<< HEAD
-        this.workflowProcessSorter = new WorkflowProcessSorter(
-            mock(WorkflowStepFactory.class),
-            threadPool,
-            clusterService,
-            client,
-            settings
-        );
-=======
-
-        MachineLearningNodeClient mlClient = mock(MachineLearningNodeClient.class);
-        WorkflowStepFactory factory = new WorkflowStepFactory(
-            Settings.EMPTY,
-            clusterService,
-            client,
-            mlClient,
-            flowFrameworkIndicesHandler
-        );
-        this.workflowProcessSorter = new WorkflowProcessSorter(factory, threadPool, clusterService, settings);
->>>>>>> 68817bf6
+
+        // Validation functionality should not be invoked in these unit tests, mocking instead
+        this.workflowProcessSorter = mock(WorkflowProcessSorter.class);
+
+        // Spy this action to stub check max workflows
         this.createWorkflowTransportAction = spy(
             new CreateWorkflowTransportAction(
                 mock(TransportService.class),
@@ -163,7 +150,7 @@
         createWorkflowTransportAction.doExecute(mock(Task.class), createNewWorkflow, listener);
     }
 
-    public void testDryRunValidation_Failed() {
+    public void testDryRunValidation_Failed() throws Exception {
 
         WorkflowNode createConnector = new WorkflowNode(
             "workflow_step_1",
@@ -217,12 +204,12 @@
 
         @SuppressWarnings("unchecked")
         ActionListener<WorkflowResponse> listener = mock(ActionListener.class);
+        // Stub validation failure
+        doThrow(Exception.class).when(workflowProcessSorter).validate(any());
         WorkflowRequest createNewWorkflow = new WorkflowRequest(null, cyclicalTemplate, true, false, null, null);
 
         createWorkflowTransportAction.doExecute(mock(Task.class), createNewWorkflow, listener);
-        ArgumentCaptor<Exception> exceptionCaptor = ArgumentCaptor.forClass(Exception.class);
-        verify(listener, times(1)).onFailure(exceptionCaptor.capture());
-        assertEquals("No start node detected: all nodes have a predecessor.", exceptionCaptor.getValue().getMessage());
+        verify(listener, times(1)).onFailure(any());
     }
 
     public void testMaxWorkflow() {
@@ -391,12 +378,14 @@
         assertEquals("1", responseCaptor.getValue().getWorkflowId());
     }
 
-    public void testCreateWorkflow_withDryRun_withProvision_Success() {
+    public void testCreateWorkflow_withDryRun_withProvision_Success() throws Exception {
 
         Template validTemplate = generateValidTemplate();
 
         @SuppressWarnings("unchecked")
         ActionListener<WorkflowResponse> listener = mock(ActionListener.class);
+
+        doNothing().when(workflowProcessSorter).validate(any());
         WorkflowRequest workflowRequest = new WorkflowRequest(
             null,
             validTemplate,
@@ -450,11 +439,13 @@
         assertEquals("1", workflowResponseCaptor.getValue().getWorkflowId());
     }
 
-    public void testCreateWorkflow_withDryRun_withProvision_FailedProvisioning() {
+    public void testCreateWorkflow_withDryRun_withProvision_FailedProvisioning() throws Exception {
+
         Template validTemplate = generateValidTemplate();
 
         @SuppressWarnings("unchecked")
         ActionListener<WorkflowResponse> listener = mock(ActionListener.class);
+        doNothing().when(workflowProcessSorter).validate(any());
         WorkflowRequest workflowRequest = new WorkflowRequest(
             null,
             validTemplate,
@@ -463,6 +454,8 @@
             WORKFLOW_REQUEST_TIMEOUT.get(settings),
             MAX_WORKFLOWS.get(settings)
         );
+
+        // Bypass dryRun, we should not be invoking the actual validation in this transport action unit test
 
         // Bypass checkMaxWorkflows and force onResponse
         doAnswer(invocation -> {
