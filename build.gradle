--- conflicted
+++ resolved
@@ -189,12 +189,8 @@
         resolutionStrategy {
             force("com.google.guava:guava:33.2.1-jre") // CVE for 31.1, keep to force transitive dependencies
             force("org.eclipse.platform:org.eclipse.core.runtime:3.31.0") // CVE for < 3.29.0
-<<<<<<< HEAD
-            force("com.fasterxml.jackson.core:jackson-core:2.17.1") // Dependency Jar Hell
+            force("com.fasterxml.jackson.core:jackson-core:2.17.2") // Dependency Jar Hell
             force("org.apache.httpcomponents.core5:httpcore5:5.2.5") // Dependency Jar Hell
-=======
-            force("com.fasterxml.jackson.core:jackson-core:2.17.2") // Dependency Jar Hell
->>>>>>> 0c09e3bd
         }
     }
 }
